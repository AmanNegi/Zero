import {
  X,
  Paperclip,
  Image as ImageIcon,
  Link2,
  Bold,
  Italic,
  List,
  ListOrdered,
  FileIcon,
  Send,
} from "lucide-react";
import * as React from "react";

import { Separator } from "@/components/ui/separator";
import { Button } from "@/components/ui/button";
import { Input } from "@/components/ui/input";
import Image from "next/image";

import { DialogTitle } from "@/components/ui/dialog";

interface MailComposeProps {
  onClose: () => void;
  replyTo?: {
    email: string;
    subject: string;
  };
}

import { TooltipProvider, Tooltip, TooltipTrigger, TooltipContent } from "@/components/ui/tooltip";
import { Popover, PopoverTrigger, PopoverContent } from "../ui/popover";
import { Card, CardContent, CardHeader, CardTitle } from "../ui/card";
import { useOpenComposeModal } from "@/hooks/use-open-compose-modal";

import { ToggleGroup, ToggleGroupItem } from "../ui/toggle-group";
import { compressText, decompressText } from "@/lib/utils";
import { draftsAtom } from "@/store/draftStates";
import { useQueryState } from "nuqs";

import { TooltipPortal } from "@radix-ui/react-tooltip";
import { Badge } from "../ui/badge";
import { useAtom } from "jotai";

export function MailCompose({ onClose, replyTo }: MailComposeProps) {
  const editorRef = React.useRef<HTMLDivElement>(null);
  const [, setDraftStates] = useAtom(draftsAtom);
  const [attachments, setAttachments] = React.useState<File[]>([]);
  const [toInput, setToInput] = React.useState(replyTo?.email || "");
  const [showSuggestions, setShowSuggestions] = React.useState(false);

  const [subject, setSubject] = useQueryState("subject", {
    defaultValue: "",
    parse: (value) => decompressText(value),
    serialize: (value) => compressText(value),
  });
  const [messageContent, setMessageContent] = useQueryState("body", {
    defaultValue: "",
    parse: (value) => decompressText(value),
    serialize: (value) => compressText(value),
  });

  const { isOpen } = useOpenComposeModal();

  const pastEmails = [
    "alice@example.com",
    "bob@example.com",
    "carol@example.com",
    "david@example.com",
    "eve@example.com",
  ];

  // saving as draft
  const handleDraft = () => {
    const newDraft = {
      id: Math.random().toString(8).substring(7),
      message: messageContent,
      subject,
    };
    setDraftStates((drafts) => {
      return [newDraft, ...drafts];
    });
  };
  React.useEffect(() => {
    if (!isOpen) {
      setMessageContent(null);
      setSubject(null);
    }
  }, [isOpen, setMessageContent, setSubject]);

  const filteredSuggestions = toInput
    ? pastEmails.filter((email) => email.toLowerCase().includes(toInput.toLowerCase()))
    : [];

  const handleAttachment = (e: React.ChangeEvent<HTMLInputElement>) => {
    if (e.target.files) {
      setAttachments([...attachments, ...Array.from(e.target.files)]);
    }
  };

  const removeAttachment = (index: number) => {
    setAttachments(attachments.filter((_, i) => i !== index));
  };

  const insertFormat = (format: string) => {
    if (!editorRef.current) return;
    document.execCommand("styleWithCSS", false, "true");

    switch (format) {
      case "bold":
        document.execCommand("bold", false);
        break;
      case "italic":
        document.execCommand("italic", false);
        break;
      case "list":
        document.execCommand("insertUnorderedList", false);
        break;
      case "ordered-list":
        document.execCommand("insertOrderedList", false);
        break;
      case "link":
        const url = prompt("Enter URL:");
        if (url) document.execCommand("createLink", false, url);
        break;
    }
    editorRef.current.focus();
  };

  const MAX_VISIBLE_ATTACHMENTS = 3;
  const hasHiddenAttachments = React.useMemo(
    () => attachments.length > MAX_VISIBLE_ATTACHMENTS,
    [attachments],
  );

  const truncateFileName = (name: string, maxLength = 15) => {
    if (name.length <= maxLength) return name;
    const extIndex = name.lastIndexOf(".");
    if (extIndex !== -1 && name.length - extIndex <= 5) {
      // Preserve file extension if possible
      return `${name.slice(0, maxLength - 5)}...${name.slice(extIndex)}`;
    }
    return `${name.slice(0, maxLength)}...`;
  };

  const renderAttachments = React.useCallback(() => {
    if (attachments.length === 0) return null;

    return (
      <div className="mt-2 flex flex-wrap gap-2">
        {attachments.slice(0, MAX_VISIBLE_ATTACHMENTS).map((file, index) => (
          <Tooltip key={index}>
            <TooltipTrigger asChild>
              <Badge variant="secondary">
                {truncateFileName(file.name)}
                <Button
                  variant="ghost"
                  size="icon"
                  className="-mr-1 ml-2 h-5 w-5 rounded-full p-0"
                  onClick={(e) => {
                    e.preventDefault();
                    removeAttachment(index);
                  }}
                >
                  <X className="h-4 w-4" />
                </Button>
              </Badge>
            </TooltipTrigger>
            <TooltipPortal>
              <TooltipContent className="w-64 p-0" sideOffset={6}>
                <div className="relative h-32 w-full">
                  {file.type.startsWith("image/") ? (
                    <Image
                      src={URL.createObjectURL(file) || "/placeholder.svg"}
                      alt={file.name}
                      fill
                      className="rounded-t-md object-cover"
                    />
                  ) : (
                    <div className="flex h-full w-full items-center justify-center p-4">
                      <FileIcon className="h-16 w-16 text-primary" />
                    </div>
                  )}
                </div>
                <div className="bg-secondary p-2">
                  <p className="text-sm font-medium">{truncateFileName(file.name, 30)}</p>
                  <p className="text-xs text-muted-foreground">
                    Size: {(file.size / (1024 * 1024)).toFixed(2)} MB
                  </p>
                  <p className="text-xs text-muted-foreground">
                    Last modified: {new Date(file.lastModified).toLocaleDateString()}
                  </p>
                </div>
              </TooltipContent>
            </TooltipPortal>
          </Tooltip>
        ))}

        {hasHiddenAttachments && (
          <Popover>
            <PopoverTrigger asChild>
              <Badge variant="secondary" className="cursor-pointer hover:bg-secondary/80">
                +{attachments.length - MAX_VISIBLE_ATTACHMENTS} more...
              </Badge>
            </PopoverTrigger>
            <PopoverContent
              className="w-80 touch-auto"
              align="start"
              onOpenAutoFocus={(e) => e.preventDefault()}
            >
              <div className="space-y-2">
                <div className="px-1">
                  <h4 className="font-medium leading-none">Attachments</h4>
                  <p className="text-sm text-muted-foreground">
                    {attachments.length} files attached
                  </p>
                </div>
                <Separator />
                <div
                  className="h-[200px] touch-auto overflow-y-auto overscroll-contain px-1 py-1"
                  onWheel={(e) => e.stopPropagation()}
                  onTouchStart={(e) => e.stopPropagation()}
                  onTouchMove={(e) => e.stopPropagation()}
                  style={{
                    WebkitOverflowScrolling: "touch",
                  }}
                >
                  <div className="space-y-1">
                    {attachments.map((file, index) => (
                      <Tooltip key={index}>
                        <TooltipTrigger asChild>
                          <div
                            key={index}
                            className="flex items-center justify-between rounded-md p-2 hover:bg-muted"
                          >
                            <div className="flex items-center gap-2 overflow-hidden">
                              <Paperclip className="h-4 w-4 flex-shrink-0" />
                              <span className="truncate text-sm">
                                {truncateFileName(file.name)}
                              </span>
                            </div>
                            <Button
                              variant="ghost"
                              size="icon"
                              className="h-8 w-8 flex-shrink-0"
                              onClick={(e) => {
                                e.preventDefault();
                                e.stopPropagation();
                                removeAttachment(index);
                              }}
                            >
                              <X className="h-4 w-4" />
                            </Button>
                          </div>
                        </TooltipTrigger>
                        <TooltipContent className="w-64 p-0">
                          <div className="relative h-32 w-full">
                            {file.type.startsWith("image/") ? (
                              <Image
                                src={URL.createObjectURL(file) || "/placeholder.svg"}
                                alt={file.name}
                                fill
                                className="rounded-t-md object-cover"
                              />
                            ) : (
                              <div className="flex h-full w-full items-center justify-center p-4">
                                <FileIcon className="h-16 w-16 text-primary" />
                              </div>
                            )}
                          </div>
                          <div className="bg-secondary p-2">
                            <p className="text-sm font-medium">{file.name}</p>
                            <p className="text-xs text-muted-foreground">
                              Size: {(file.size / (1024 * 1024)).toFixed(2)} MB
                            </p>
                            <p className="text-xs text-muted-foreground">
                              Last modified: {new Date(file.lastModified).toLocaleDateString()}
                            </p>
                          </div>
                        </TooltipContent>
                      </Tooltip>
                    ))}
                  </div>
                </div>
              </div>
            </PopoverContent>
          </Popover>
        )}
      </div>
    );
  }, [attachments, hasHiddenAttachments]);

  return (
    <>
      <DialogTitle className="sr-only">Compose Email</DialogTitle>
      <TooltipProvider>
        <Card className="h-full w-full border-none shadow-none">
          <CardHeader>
            <CardTitle className="text-2xl font-semibold tracking-tight">New Message</CardTitle>
          </CardHeader>
          <CardContent>
            <div className="grid gap-2">
              <div className="relative">
                <Input
                  tabIndex={1}
                  placeholder="To"
                  value={toInput}
                  onChange={(e) => {
                    setToInput(e.target.value);
                    setShowSuggestions(true);
                  }}
                />
                {showSuggestions && filteredSuggestions.length > 0 && (
                  <ul className="absolute left-0 right-0 top-full z-10 mt-1 max-h-40 overflow-auto rounded-md border border-input bg-background shadow-lg">
                    {filteredSuggestions.map((email, index) => (
                      <li
                        key={index}
                        onClick={() => {
                          setToInput(email);
                          setShowSuggestions(false);
                        }}
                        className="cursor-pointer p-2 hover:bg-muted"
                      >
                        {email}
                      </li>
                    ))}
                  </ul>
                )}
              </div>
              <Input
                placeholder="Subject"
                defaultValue={subject || ""}
                onChange={(e) => setSubject(e.target.value)}
                tabIndex={2}
              />

              <div className="flex justify-end">
                <ToggleGroup type="multiple">
                  <ToggleGroupItem tabIndex={3} value="bold" onClick={() => insertFormat("bold")}>
                    <Bold className="h-4 w-4" />
                  </ToggleGroupItem>
                  <ToggleGroupItem
                    tabIndex={4}
                    value="italic"
                    onClick={() => insertFormat("italic")}
                  >
                    <Italic className="h-4 w-4" />
                  </ToggleGroupItem>
                  <ToggleGroupItem tabIndex={5} value="list" onClick={() => insertFormat("list")}>
                    <List className="h-4 w-4" />
                  </ToggleGroupItem>
                  <ToggleGroupItem
                    tabIndex={6}
                    value="ordered-list"
                    onClick={() => insertFormat("ordered-list")}
                  >
                    <ListOrdered className="h-4 w-4" />
                  </ToggleGroupItem>
                  <Button
                    variant="ghost"
                    size="icon"
                    tabIndex={7}
                    onClick={() => insertFormat("link")}
                  >
                    <Link2 className="h-4 w-4" />
                  </Button>
                  <Button
                    variant="ghost"
                    size="icon"
                    tabIndex={8}
                    onClick={() => {
                      const input = document.createElement("input");
                      input.type = "file";
                      input.accept = "image/*";
                      input.onchange = (e) => {
                        const file = (e.target as HTMLInputElement).files?.[0];
                        if (file) {
                          const reader = new FileReader();
                          reader.onload = () => {
                            insertFormat(`![${file.name}](${reader.result})`);
                          };
                          reader.readAsDataURL(file);
                        }
                      };
                      input.click();
                    }}
                  >
                    <ImageIcon className="h-4 w-4" />
                  </Button>
                </ToggleGroup>
              </div>

              <div
                ref={editorRef}
                contentEditable
                className="min-h-[300px] w-full resize-none overflow-y-auto rounded-md border border-input bg-background px-3 py-2 text-sm ring-offset-background placeholder:text-muted-foreground focus-visible:outline-none focus-visible:ring-2 focus-visible:ring-ring focus-visible:ring-offset-2 disabled:cursor-not-allowed disabled:opacity-50"
                role="textbox"
                aria-multiline="true"
                tabIndex={9}
                style={{
                  overflowWrap: "break-word",
                  wordWrap: "break-word",
                  whiteSpace: "pre-wrap",
                  maxWidth: "100%",
                }}
                onInput={() => {
                  setMessageContent(editorRef.current?.innerHTML || "");
                }}
              />

<<<<<<< HEAD
              <div className="flex gap-2">
                <Button
                  tabIndex={11}
                  variant="outline"
                  onClick={() => {
                    handleDraft();
                    onClose();
                  }}
                >
                  Save as draft
                </Button>
                <Button
                  tabIndex={12}
                  onClick={async () => {
                    try {
                      const response = await fetch("/api/v1/mail/send", {
                        method: "POST",
                        headers: {
                          "Content-Type": "application/json",
                        },
                        body: JSON.stringify({
                          to: toInput,
                          subject: subject,
                          message: messageContent,
                          attachments: attachments,
                        }),
                      });

                      if (!response.ok) {
                        throw new Error("Failed to send email");
                      }

                      onClose();
                    } catch (error) {
                      console.error("Error sending email:", error);
                      // You might want to show an error toast here
                    }
                  }}
                >
                  Send
                </Button>
=======
              {renderAttachments()}
              <div className="mt-4 flex justify-between">
                <label>
                  <Button
                    tabIndex={10}
                    variant="outline"
                    onClick={(e) => {
                      e.preventDefault();
                      const fileInput = e.currentTarget.nextElementSibling as HTMLInputElement;
                      fileInput?.click();
                    }}
                  >
                    <Paperclip className="mr-2 h-4 w-4" />
                    Attach files
                  </Button>
                  <Input type="file" className="hidden" multiple onChange={handleAttachment} />
                </label>
                <div className="flex gap-2">
                  <Button
                    tabIndex={11}
                    variant="outline"
                    onClick={() => {
                      handleDraft();
                      onClose();
                    }}
                  >
                    Save as draft
                  </Button>
                  <Button
                    tabIndex={12}
                    onClick={() => {
                      // TODO: Implement send functionality
                      onClose();
                    }}
                  >
                    Send
                    <Send className="ml-2 h-3 w-3" />
                  </Button>
                </div>
>>>>>>> fff357f0
              </div>
            </div>
          </CardContent>
        </Card>
      </TooltipProvider>
    </>
  );
}<|MERGE_RESOLUTION|>--- conflicted
+++ resolved
@@ -80,6 +80,7 @@
       return [newDraft, ...drafts];
     });
   };
+
   React.useEffect(() => {
     if (!isOpen) {
       setMessageContent(null);
@@ -407,49 +408,6 @@
                 }}
               />
 
-<<<<<<< HEAD
-              <div className="flex gap-2">
-                <Button
-                  tabIndex={11}
-                  variant="outline"
-                  onClick={() => {
-                    handleDraft();
-                    onClose();
-                  }}
-                >
-                  Save as draft
-                </Button>
-                <Button
-                  tabIndex={12}
-                  onClick={async () => {
-                    try {
-                      const response = await fetch("/api/v1/mail/send", {
-                        method: "POST",
-                        headers: {
-                          "Content-Type": "application/json",
-                        },
-                        body: JSON.stringify({
-                          to: toInput,
-                          subject: subject,
-                          message: messageContent,
-                          attachments: attachments,
-                        }),
-                      });
-
-                      if (!response.ok) {
-                        throw new Error("Failed to send email");
-                      }
-
-                      onClose();
-                    } catch (error) {
-                      console.error("Error sending email:", error);
-                      // You might want to show an error toast here
-                    }
-                  }}
-                >
-                  Send
-                </Button>
-=======
               {renderAttachments()}
               <div className="mt-4 flex justify-between">
                 <label>
@@ -469,14 +427,34 @@
                 </label>
                 <div className="flex gap-2">
                   <Button
-                    tabIndex={11}
-                    variant="outline"
-                    onClick={() => {
-                      handleDraft();
-                      onClose();
+                    tabIndex={12}
+                    onClick={async () => {
+                      try {
+                        const response = await fetch("/api/v1/mail/send", {
+                          method: "POST",
+                          headers: {
+                            "Content-Type": "application/json",
+                          },
+                          body: JSON.stringify({
+                            to: toInput,
+                            subject: subject,
+                            message: messageContent,
+                            attachments: attachments,
+                          }),
+                        });
+
+                        if (!response.ok) {
+                          throw new Error("Failed to send email");
+                        }
+
+                        onClose();
+                      } catch (error) {
+                        console.error("Error sending email:", error);
+                        // You might want to show an error toast here
+                      }
                     }}
                   >
-                    Save as draft
+                    Send
                   </Button>
                   <Button
                     tabIndex={12}
@@ -489,7 +467,6 @@
                     <Send className="ml-2 h-3 w-3" />
                   </Button>
                 </div>
->>>>>>> fff357f0
               </div>
             </div>
           </CardContent>
