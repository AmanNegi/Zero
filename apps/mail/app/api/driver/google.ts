<<<<<<< HEAD
import { parseFrom, wasSentWithTLS } from '@/lib/email-utils';
import { type IConfig, type MailManager } from './types';
import { type gmail_v1, google } from 'googleapis';
import { EnableBrain } from '@/actions/brain';
import { type ParsedMessage } from '@/types';
import * as he from 'he';
=======
import { type IConfig, type MailManager } from "./types";
import { type gmail_v1, google } from "googleapis";
import { EnableBrain } from "@/actions/brain";
import { type ParsedMessage } from "@/types";
import * as he from "he";
import { parseAddressList, parseFrom, wasSentWithTLS } from "@/lib/email-utils";
>>>>>>> 86ae4fe7

function fromBase64Url(str: string) {
  return str.replace(/-/g, '+').replace(/_/g, '/');
}

function fromBinary(str: string) {
  return decodeURIComponent(
    atob(str.replace(/-/g, '+').replace(/_/g, '/'))
      .split('')
      .map(function (c) {
        return '%' + ('00' + c.charCodeAt(0).toString(16)).slice(-2);
      })
      .join(''),
  );
}

const findHtmlBody = (parts: any[]): string => {
  for (const part of parts) {
    if (part.mimeType === 'text/html' && part.body?.data) {
      console.log('✓ Driver: Found HTML content in message part');
      return part.body.data;
    }
    if (part.parts) {
      const found = findHtmlBody(part.parts);
      if (found) return found;
    }
  }
  console.log('⚠️ Driver: No HTML content found in message parts');
  return '';
};

interface ParsedDraft {
  id: string;
  to?: string[];
  subject?: string;
  content?: string;
  rawMessage?: gmail_v1.Schema$Message;
}

const parseDraft = (draft: gmail_v1.Schema$Draft): ParsedDraft | null => {
  if (!draft.message) return null;

  const headers = draft.message.payload?.headers || [];
  const to =
    headers
      .find((h) => h.name === 'To')
      ?.value?.split(',')
      .map((e) => e.trim())
      .filter(Boolean) || [];
  const subject = headers.find((h) => h.name === 'Subject')?.value;

  let content = '';
  const payload = draft.message.payload;

  if (payload) {
    if (payload.parts) {
      const textPart = payload.parts.find((part) => part.mimeType === 'text/plain');
      if (textPart?.body?.data) {
        content = fromBinary(textPart.body.data);
      }
    } else if (payload.body?.data) {
      content = fromBinary(payload.body.data);
    }
  }

  return {
    id: draft.id || '',
    to,
    subject: subject ? he.decode(subject).trim() : '',
    content,
    rawMessage: draft.message,
  };
};

export const driver = async (config: IConfig): Promise<MailManager> => {
  const auth = new google.auth.OAuth2(
    process.env.GOOGLE_CLIENT_ID as string,
    process.env.GOOGLE_CLIENT_SECRET as string,
    process.env.GOOGLE_REDIRECT_URI as string,
  );

  const getScope = () =>
    [
      'https://www.googleapis.com/auth/gmail.modify',
      'https://www.googleapis.com/auth/userinfo.profile',
      'https://www.googleapis.com/auth/userinfo.email',
    ].join(' ');
  if (config.auth) {
    auth.setCredentials({
      refresh_token: config.auth.refresh_token,
      scope: getScope(),
    });
    EnableBrain()
      .then(() => console.log('✅ Driver: Enabled'))
      .catch(() => console.log('✅ Driver: Enabled'));
  }
  const parse = ({
    id,
    threadId,
    snippet,
    labelIds,
    payload,
  }: gmail_v1.Schema$Message): Omit<
    ParsedMessage,
    'body' | 'processedHtml' | 'blobUrl' | 'totalReplies'
  > => {
    const receivedOn =
      payload?.headers?.find((h) => h.name?.toLowerCase() === 'date')?.value || 'Failed';
    const sender =
      payload?.headers?.find((h) => h.name?.toLowerCase() === 'from')?.value || 'Failed';
    const subject = payload?.headers?.find((h) => h.name?.toLowerCase() === 'subject')?.value || '';
    const references =
      payload?.headers?.find((h) => h.name?.toLowerCase() === 'references')?.value || '';
    const inReplyTo =
      payload?.headers?.find((h) => h.name?.toLowerCase() === 'in-reply-to')?.value || '';
    const messageId =
      payload?.headers?.find((h) => h.name?.toLowerCase() === 'message-id')?.value || '';
    const listUnsubscribe =
      payload?.headers?.find((h) => h.name?.toLowerCase() === 'list-unsubscribe')?.value ||
      undefined;
    const listUnsubscribePost =
      payload?.headers?.find((h) => h.name?.toLowerCase() === 'list-unsubscribe-post')?.value ||
      undefined;

<<<<<<< HEAD
    const receivedHeaders =
      payload?.headers
        ?.filter((header) => header.name?.toLowerCase() === 'received')
        .map((header) => header.value || '') || [];
    const hasTLSReport = payload?.headers?.some(
      (header) => header.name?.toLowerCase() === 'tls-report',
    );
=======
    const toHeaders = payload?.headers?.filter(h => h.name?.toLowerCase() === "to")
      .map(h => h.value)
      .filter(v => typeof v === 'string') || []
    const to = toHeaders.flatMap(to => parseAddressList(to))

    const ccHeaders = payload?.headers?.filter(h => h.name?.toLowerCase() === "cc")
      .map(h => h.value)
      .filter(v => typeof v === 'string') || []
    const cc = ccHeaders.flatMap(to => parseAddressList(to))
      
    const receivedHeaders = payload?.headers?.filter(header => header.name?.toLowerCase() === 'received')
      .map(header => header.value || '') || [];
    const hasTLSReport = payload?.headers?.some(header => header.name?.toLowerCase() === 'tls-report');
>>>>>>> 86ae4fe7

    return {
      id: id || 'ERROR',
      threadId: threadId || '',
      title: snippet ? he.decode(snippet).trim() : 'ERROR',
      tls: wasSentWithTLS(receivedHeaders) || !!hasTLSReport,
      tags: labelIds || [],
      listUnsubscribe,
      listUnsubscribePost,
      references,
      inReplyTo,
      sender: parseFrom(sender),
<<<<<<< HEAD
      unread: labelIds ? labelIds.includes('UNREAD') : false,
=======
      to,
      cc,
      unread: labelIds ? labelIds.includes("UNREAD") : false,
>>>>>>> 86ae4fe7
      receivedOn,
      subject: subject ? subject.replace(/"/g, '').trim() : '(no subject)',
      messageId,
    };
  };
  const normalizeSearch = (folder: string, q: string) => {
    if (folder === 'trash') {
      return { folder: undefined, q: `in:trash ${q}` };
    }
    return { folder, q };
  };
  const gmail = google.gmail({ version: 'v1', auth });
  const manager = {
    getAttachment: async (messageId: string, attachmentId: string) => {
      try {
        const response = await gmail.users.messages.attachments.get({
          userId: 'me',
          messageId,
          id: attachmentId,
        });

        const attachmentData = response.data.data || '';

        const base64 = fromBase64Url(attachmentData);

        return base64;
      } catch (error) {
        console.error('Error fetching attachment:', error);
        throw error;
      }
    },
    markAsRead: async (id: string[]) => {
      await gmail.users.messages.batchModify({
        userId: 'me',
        requestBody: {
          ids: id,
          removeLabelIds: ['UNREAD'],
        },
      });
    },
    markAsUnread: async (id: string[]) => {
      await gmail.users.messages.batchModify({
        userId: 'me',
        requestBody: {
          ids: id,
          addLabelIds: ['UNREAD'],
        },
      });
    },
    getScope,
    getUserInfo: (tokens: { access_token: string; refresh_token: string }) => {
      auth.setCredentials({ ...tokens, scope: getScope() });
      return google
        .people({ version: 'v1', auth })
        .people.get({ resourceName: 'people/me', personFields: 'names,photos,emailAddresses' });
    },
    getTokens: async <T>(code: string) => {
      try {
        const { tokens } = await auth.getToken(code);
        return { tokens } as T;
      } catch (error) {
        console.error('Error getting tokens:', error);
        throw error;
      }
    },
    generateConnectionAuthUrl: (userId: string) => {
      return auth.generateAuthUrl({
        access_type: 'offline',
        scope: getScope(),
        include_granted_scopes: true,
        prompt: 'consent',
        state: userId,
      });
    },
    count: async () => {
      const userLabels = await gmail.users.labels.list({
        userId: 'me',
      });

      if (!userLabels.data.labels) {
        return { count: 0 };
      }
      return await Promise.all(
        userLabels.data.labels.map(async (label) => {
          return gmail.users.labels
            .get({
              userId: 'me',
              id: label.id ?? undefined,
            })
            .then((res) => ({
              label: res.data.name ?? res.data.id ?? '',
              count: res.data.threadsUnread,
            }));
        }),
      );
    },
    list: async (
      folder: string,
      q: string,
      maxResults = 20,
      _labelIds: string[] = [],
      pageToken?: string,
    ) => {
      const { folder: normalizedFolder, q: normalizedQ } = normalizeSearch(folder, q ?? '');
      const labelIds = [..._labelIds];
      if (normalizedFolder) labelIds.push(normalizedFolder.toUpperCase());
      const res = await gmail.users.threads.list({
        userId: 'me',
        q: normalizedQ ? normalizedQ : undefined,
        labelIds,
        maxResults,
        pageToken: pageToken ? pageToken : undefined,
      });
      const threads = await Promise.all(
        (res.data.threads || [])
          .map(async (thread) => {
            if (!thread.id) return null;
            const msg = await gmail.users.threads.get({
              userId: 'me',
              id: thread.id,
              format: 'metadata',
              metadataHeaders: ['From', 'Subject', 'Date'],
            });
            const labelIds = [
              ...new Set(msg.data.messages?.flatMap((message) => message.labelIds || [])),
            ];
            const message = msg.data.messages?.[0];
            const parsed = parse({ ...message, labelIds });
            return {
              ...parsed,
              body: '',
              processedHtml: '',
              blobUrl: '',
              totalReplies: msg.data.messages?.length || 0,
              threadId: thread.id,
            };
          })
          .filter((msg): msg is NonNullable<typeof msg> => msg !== null),
      );

      return { ...res.data, threads } as any;
    },
    get: async (id: string): Promise<ParsedMessage[]> => {
      const res = await gmail.users.threads.get({ userId: 'me', id, format: 'full' });
      if (!res.data.messages) return [];

      const messages = await Promise.all(
        res.data.messages.map(async (message) => {
          const bodyData =
            message.payload?.body?.data ||
            (message.payload?.parts ? findHtmlBody(message.payload.parts) : '') ||
            message.payload?.parts?.[0]?.body?.data ||
            '';

          if (!bodyData) {
            console.log('⚠️ Driver: No email body data found');
          } else {
            console.log('✓ Driver: Found email body data');
          }

          console.log('🔄 Driver: Processing email body...');
          const decodedBody = fromBinary(bodyData);

          console.log('✅ Driver: Email processing complete', {
            hasBody: !!bodyData,
            decodedBodyLength: decodedBody.length,
          });

          const parsedData = parse(message);

          const attachments = await Promise.all(
            message.payload?.parts
              ?.filter((part) => part.filename && part.filename.length > 0)
              ?.map(async (part) => {
                console.log('Processing attachment:', part.filename);
                const attachmentId = part.body?.attachmentId;
                if (!attachmentId) {
                  console.log('No attachment ID found for', part.filename);
                  return null;
                }

                try {
                  if (!message.id) {
                    console.error('No message ID found for attachment');
                    return null;
                  }
                  const attachmentData = await manager.getAttachment(message.id, attachmentId);
                  console.log('Fetched attachment data:', {
                    filename: part.filename,
                    mimeType: part.mimeType,
                    size: part.body?.size,
                    dataLength: attachmentData?.length || 0,
                    hasData: !!attachmentData,
                  });
                  return {
                    filename: part.filename || '',
                    mimeType: part.mimeType || '',
                    size: Number(part.body?.size || 0),
                    attachmentId: attachmentId,
                    headers: part.headers || [],
                    body: attachmentData,
                  };
                } catch (error) {
                  console.error('Failed to fetch attachment:', part.filename, error);
                  return null;
                }
              }) || [],
          ).then((attachments) =>
            attachments.filter((a): a is NonNullable<typeof a> => a !== null),
          );

          console.log('ATTACHMENTS:', attachments);

          const fullEmailData = {
            ...parsedData,
            body: '',
            processedHtml: '',
            // blobUrl: `data:text/html;charset=utf-8,${encodeURIComponent(decodedBody)}`,
            blobUrl: '',
            decodedBody,
            attachments,
          };

          console.log('📧 Driver: Returning email data', {
            id: fullEmailData.id,
            hasBody: !!fullEmailData.body,
            hasBlobUrl: !!fullEmailData.blobUrl,
            blobUrlLength: fullEmailData.blobUrl.length,
          });

          return fullEmailData;
        }),
      );
      return messages;
    },
    create: async (data: any) => {
      const res = await gmail.users.messages.send({ userId: 'me', requestBody: data });
      return res.data;
    },
    delete: async (id: string) => {
      const res = await gmail.users.messages.delete({ userId: 'me', id });
      return res.data;
    },
    normalizeIds: (ids: string[]) => {
      const threadIds: string[] = ids.map((id) =>
        id.startsWith('thread:') ? id.substring(7) : id,
      );
      return { threadIds };
    },
    async modifyLabels(id: string[], options: { addLabels: string[]; removeLabels: string[] }) {
      await gmail.users.messages.batchModify({
        userId: 'me',
        requestBody: {
          ids: id,
          addLabelIds: options.addLabels,
          removeLabelIds: options.removeLabels,
        },
      });
    },
    getDraft: async (draftId: string) => {
      try {
        const res = await gmail.users.drafts.get({
          userId: 'me',
          id: draftId,
          format: 'full',
        });

        if (!res.data) {
          throw new Error('Draft not found');
        }

        const parsedDraft = parseDraft(res.data);
        if (!parsedDraft) {
          throw new Error('Failed to parse draft');
        }

        return parsedDraft;
      } catch (error) {
        console.error('Error loading draft:', error);
        throw error;
      }
    },
    listDrafts: async (q?: string, maxResults = 20, pageToken?: string) => {
      const { q: normalizedQ } = normalizeSearch('', q ?? '');
      const res = await gmail.users.drafts.list({
        userId: 'me',
        q: normalizedQ ? normalizedQ : undefined,
        maxResults,
        pageToken: pageToken ? pageToken : undefined,
      });

      const drafts = await Promise.all(
        (res.data.drafts || [])
          .map(async (draft) => {
            if (!draft.id) return null;
            const msg = await gmail.users.drafts.get({
              userId: 'me',
              id: draft.id,
            });
            const message = msg.data.message;
            const parsed = parse(message as any);
            return {
              ...parsed,
              id: draft.id,
              threadId: draft.message?.id,
            };
          })
          .filter((msg): msg is NonNullable<typeof msg> => msg !== null),
      );

      return { ...res.data, drafts } as any;
    },
    createDraft: async (data: any) => {
      const mimeMessage = [
        `From: me`,
        `To: ${data.to}`,
        `Subject: ${data.subject}`,
        'Content-Type: text/html; charset=utf-8',
        '',
        data.message,
      ].join('\n');

      const encodedMessage = Buffer.from(mimeMessage)
        .toString('base64')
        .replace(/\+/g, '-')
        .replace(/\//g, '_')
        .replace(/=+$/, '');

      const requestBody = {
        message: {
          raw: encodedMessage,
        },
      };

      let res;

      if (data.id) {
        res = await gmail.users.drafts.update({
          userId: 'me',
          id: data.id,
          requestBody,
        });
      } else {
        res = await gmail.users.drafts.create({
          userId: 'me',
          requestBody,
        });
      }

      return res.data;
    },
  };

  return manager;
};<|MERGE_RESOLUTION|>--- conflicted
+++ resolved
@@ -1,18 +1,9 @@
-<<<<<<< HEAD
-import { parseFrom, wasSentWithTLS } from '@/lib/email-utils';
+import { parseAddressList, parseFrom, wasSentWithTLS } from '@/lib/email-utils';
 import { type IConfig, type MailManager } from './types';
 import { type gmail_v1, google } from 'googleapis';
 import { EnableBrain } from '@/actions/brain';
 import { type ParsedMessage } from '@/types';
 import * as he from 'he';
-=======
-import { type IConfig, type MailManager } from "./types";
-import { type gmail_v1, google } from "googleapis";
-import { EnableBrain } from "@/actions/brain";
-import { type ParsedMessage } from "@/types";
-import * as he from "he";
-import { parseAddressList, parseFrom, wasSentWithTLS } from "@/lib/email-utils";
->>>>>>> 86ae4fe7
 
 function fromBase64Url(str: string) {
   return str.replace(/-/g, '+').replace(/_/g, '/');
@@ -136,8 +127,20 @@
     const listUnsubscribePost =
       payload?.headers?.find((h) => h.name?.toLowerCase() === 'list-unsubscribe-post')?.value ||
       undefined;
-
-<<<<<<< HEAD
+    const toHeaders =
+      payload?.headers
+        ?.filter((h) => h.name?.toLowerCase() === 'to')
+        .map((h) => h.value)
+        .filter((v) => typeof v === 'string') || [];
+    const to = toHeaders.flatMap((to) => parseAddressList(to));
+
+    const ccHeaders =
+      payload?.headers
+        ?.filter((h) => h.name?.toLowerCase() === 'cc')
+        .map((h) => h.value)
+        .filter((v) => typeof v === 'string') || [];
+    const cc = ccHeaders.flatMap((to) => parseAddressList(to));
+
     const receivedHeaders =
       payload?.headers
         ?.filter((header) => header.name?.toLowerCase() === 'received')
@@ -145,21 +148,6 @@
     const hasTLSReport = payload?.headers?.some(
       (header) => header.name?.toLowerCase() === 'tls-report',
     );
-=======
-    const toHeaders = payload?.headers?.filter(h => h.name?.toLowerCase() === "to")
-      .map(h => h.value)
-      .filter(v => typeof v === 'string') || []
-    const to = toHeaders.flatMap(to => parseAddressList(to))
-
-    const ccHeaders = payload?.headers?.filter(h => h.name?.toLowerCase() === "cc")
-      .map(h => h.value)
-      .filter(v => typeof v === 'string') || []
-    const cc = ccHeaders.flatMap(to => parseAddressList(to))
-      
-    const receivedHeaders = payload?.headers?.filter(header => header.name?.toLowerCase() === 'received')
-      .map(header => header.value || '') || [];
-    const hasTLSReport = payload?.headers?.some(header => header.name?.toLowerCase() === 'tls-report');
->>>>>>> 86ae4fe7
 
     return {
       id: id || 'ERROR',
@@ -172,13 +160,9 @@
       references,
       inReplyTo,
       sender: parseFrom(sender),
-<<<<<<< HEAD
       unread: labelIds ? labelIds.includes('UNREAD') : false,
-=======
       to,
       cc,
-      unread: labelIds ? labelIds.includes("UNREAD") : false,
->>>>>>> 86ae4fe7
       receivedOn,
       subject: subject ? subject.replace(/"/g, '').trim() : '(no subject)',
       messageId,
