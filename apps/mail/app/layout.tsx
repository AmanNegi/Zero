<<<<<<< HEAD
import { getLocale, getMessages } from "next-intl/server";
import { Geist, Geist_Mono } from "next/font/google";
import { Analytics } from "@vercel/analytics/react";
import { ReactScan } from "@/components/react-scan";
import { NextIntlClientProvider } from "next-intl";
import { siteConfig } from "@/lib/site-config";
import { Toast } from "@/components/ui/toast";
import { Providers } from "@/lib/providers";
import { cn } from "@/lib/utils";
import { Suspense } from "react";
import "./globals.css";
=======
import { CookieConsent } from '@/components/cookies/cookie-dialog';
import { CookieProvider } from '@/providers/cookie-provider';
import { getLocale, getMessages } from 'next-intl/server';
import { Geist, Geist_Mono } from 'next/font/google';
import { Analytics } from '@vercel/analytics/react';
import { NextIntlClientProvider } from 'next-intl';
import { siteConfig } from '@/lib/site-config';
import { Toast } from '@/components/ui/toast';
import { Providers } from '@/lib/providers';
import { headers } from 'next/headers';
import { cn } from '@/lib/utils';
import Head from 'next/head';
import './globals.css';
>>>>>>> b5c8bbf1

const geistSans = Geist({
	variable: '--font-geist-sans',
	subsets: ['latin'],
});

const geistMono = Geist_Mono({
	variable: '--font-geist-mono',
	subsets: ['latin'],
});

export const metadata = siteConfig;

export default async function RootLayout({
	children,
	cookies,
}: Readonly<{
	children: React.ReactNode;
	cookies: React.ReactNode;
}>) {
<<<<<<< HEAD
  const locale = await getLocale();
  const messages = await getMessages();
  return (
    <html lang={locale} suppressHydrationWarning>
      <ReactScan />
      <body className={cn(geistSans.variable, geistMono.variable, "antialiased")}>
        <Providers attribute="class" defaultTheme="dark" enableSystem disableTransitionOnChange>
          <NextIntlClientProvider messages={messages}>
            {children}
            <Toast />
            <Analytics />
          </NextIntlClientProvider>
        </Providers>
      </body>
    </html>
  );
=======
	const isEuRegion = (await headers()).get('x-user-eu-region') === 'true';
	const locale = await getLocale();
	const messages = await getMessages();

	return (
		<html lang={locale} suppressHydrationWarning>
			<Head>
				<meta name="x-user-country" content={(await headers()).get('x-user-country') || ''} />
				<meta
					name="x-user-eu-region"
					content={(await headers()).get('x-user-eu-region') || 'false'}
				/>
			</Head>
			<body className={cn(geistSans.variable, geistMono.variable, 'antialiased')}>
				<Providers attribute="class" defaultTheme="dark" enableSystem disableTransitionOnChange>
					<NextIntlClientProvider messages={messages}>
						<CookieProvider>
							{children}
							{cookies}
							<Toast />
							<Analytics />
							{isEuRegion && <CookieConsent />}
						</CookieProvider>
					</NextIntlClientProvider>
				</Providers>
			</body>
		</html>
	);
>>>>>>> b5c8bbf1
}<|MERGE_RESOLUTION|>--- conflicted
+++ resolved
@@ -1,16 +1,3 @@
-<<<<<<< HEAD
-import { getLocale, getMessages } from "next-intl/server";
-import { Geist, Geist_Mono } from "next/font/google";
-import { Analytics } from "@vercel/analytics/react";
-import { ReactScan } from "@/components/react-scan";
-import { NextIntlClientProvider } from "next-intl";
-import { siteConfig } from "@/lib/site-config";
-import { Toast } from "@/components/ui/toast";
-import { Providers } from "@/lib/providers";
-import { cn } from "@/lib/utils";
-import { Suspense } from "react";
-import "./globals.css";
-=======
 import { CookieConsent } from '@/components/cookies/cookie-dialog';
 import { CookieProvider } from '@/providers/cookie-provider';
 import { getLocale, getMessages } from 'next-intl/server';
@@ -24,7 +11,6 @@
 import { cn } from '@/lib/utils';
 import Head from 'next/head';
 import './globals.css';
->>>>>>> b5c8bbf1
 
 const geistSans = Geist({
 	variable: '--font-geist-sans',
@@ -45,24 +31,6 @@
 	children: React.ReactNode;
 	cookies: React.ReactNode;
 }>) {
-<<<<<<< HEAD
-  const locale = await getLocale();
-  const messages = await getMessages();
-  return (
-    <html lang={locale} suppressHydrationWarning>
-      <ReactScan />
-      <body className={cn(geistSans.variable, geistMono.variable, "antialiased")}>
-        <Providers attribute="class" defaultTheme="dark" enableSystem disableTransitionOnChange>
-          <NextIntlClientProvider messages={messages}>
-            {children}
-            <Toast />
-            <Analytics />
-          </NextIntlClientProvider>
-        </Providers>
-      </body>
-    </html>
-  );
-=======
 	const isEuRegion = (await headers()).get('x-user-eu-region') === 'true';
 	const locale = await getLocale();
 	const messages = await getMessages();
@@ -91,5 +59,4 @@
 			</body>
 		</html>
 	);
->>>>>>> b5c8bbf1
 }