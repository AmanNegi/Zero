--- conflicted
+++ resolved
@@ -90,8 +90,6 @@
   }
 }
 
-<<<<<<< HEAD
-=======
 // Update the MenuBar component with icons
 const MenuBar = () => {
   const { editor } = useCurrentEditor();
@@ -258,7 +256,6 @@
   );
 };
 
->>>>>>> 56fe42da
 export default function Editor({
   initialValue,
   onChange,
