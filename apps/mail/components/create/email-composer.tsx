--- conflicted
+++ resolved
@@ -953,7 +953,6 @@
         >
           <EditorContent editor={editor} className="prose dark:prose-invert prose-headings:font-title focus:outline-none max-w-full" />
         </div>
-      </div>
 
       {/* Bottom Actions */}
       <div className="inline-flex w-full items-center rounded-b-2xl justify-between self-stretch bg-[#FFFFFF] px-3 py-3 outline-white/5 dark:bg-[#202020]">
@@ -1007,12 +1006,16 @@
                     className="focus-visible:ring-ring flex items-center gap-1.5 rounded-md border border-[#E7E7E7] bg-white/5 px-2 py-1 text-sm hover:bg-white/10 focus-visible:outline-none focus-visible:ring-2 focus-visible:ring-offset-2 dark:border-[#2B2B2B]"
                     aria-label={`View ${attachments.length} attached ${pluralize('file', attachments.length)}`}
                   >
-<<<<<<< HEAD
                     <Paperclip className="h-3.5 w-3.5 text-[#9A9A9A]" />
                     <span className="font-medium">{attachments.length}</span>
                   </button>
                 </PopoverTrigger>
-=======
+
+                  <PopoverContent
+                    className="z-[100] w-[340px] rounded-lg p-0 shadow-lg dark:bg-[#202020]"
+                    align="start"
+                    sideOffset={6}
+                  >
                     <div className="flex flex-col">
                       <div className="border-b border-[#E7E7E7] p-3 dark:border-[#2B2B2B]">
                         <div className="flex items-center justify-between">
@@ -1052,32 +1055,6 @@
                             nameWithoutExt.length > maxNameLength
                               ? `${nameWithoutExt.slice(0, maxNameLength)}…`
                               : nameWithoutExt;
->>>>>>> b4a0ebe3
-
-                <PopoverContent
-                  className="z-[100] w-[340px] rounded-lg p-0 shadow-lg dark:bg-[#202020]"
-                  align="start"
-                  sideOffset={6}
-                >
-                  <div className="flex flex-col">
-                    <div className="border-b border-[#E7E7E7] p-3 dark:border-[#2B2B2B]">
-                      <h4 className="text-sm font-semibold text-black dark:text-white/90">
-                        Attachments
-                      </h4>
-                      <p className="text-xs text-[#6D6D6D] dark:text-[#9B9B9B]">
-                        {pluralize('file', attachments.length, true)}
-                      </p>
-                    </div>
-                    <div className="max-h-[250px] flex-1 space-y-0.5 overflow-y-auto p-1.5 [-ms-overflow-style:none] [scrollbar-width:none] [&::-webkit-scrollbar]:hidden">
-                      {attachments.map((file: File, index: number) => {
-                        const nameParts = file.name.split('.');
-                        const extension = nameParts.length > 1 ? nameParts.pop() : undefined;
-                        const nameWithoutExt = nameParts.join('.');
-                        const maxNameLength = 22;
-                        const truncatedName =
-                          nameWithoutExt.length > maxNameLength
-                            ? `${nameWithoutExt.slice(0, maxNameLength)}…`
-                            : nameWithoutExt;
 
                         return (
                           <div
@@ -1242,6 +1219,7 @@
         </div>
       </div>
     </div>
+    </div>
   );
 }
 
@@ -1353,4 +1331,4 @@
       </button>
     </div>
   </motion.div>
-);+);
