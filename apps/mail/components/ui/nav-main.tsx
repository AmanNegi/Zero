--- conflicted
+++ resolved
@@ -182,85 +182,11 @@
 }
 
 function NavItem(item: NavItemProps & { href: string }) {
-<<<<<<< HEAD
 	const iconRef = useRef<IconRefType>(null);
 	const { data: stats } = useStats();
 	const { openFeaturebase } = useFeaturebase();
 	const t = useTranslations();
 	const [, clearBulkSelection] = useAtom(clearBulkSelectionAtom);
-
-	if (item.disabled) {
-		return (
-			<SidebarMenuButton
-				tooltip={t(item.title as MessageKey)}
-				className="flex cursor-not-allowed items-center opacity-50"
-			>
-				{item.icon && <item.icon ref={iconRef} className="relative mr-2.5 h-3 w-3.5" />}
-				<p className="mt-0.5 text-[13px]">{t(item.title as MessageKey)}</p>
-			</SidebarMenuButton>
-		);
-	}
-
-	// Handle Featurebase button click
-	const handleClick = (e: React.MouseEvent<HTMLAnchorElement>) => {
-		clearBulkSelection();
-
-		if (item.isFeaturebaseButton) {
-			e.preventDefault();
-			openFeaturebase();
-		}
-
-		if (item.onClick) {
-			item.onClick(e);
-		}
-	};
-
-	// Apply animation handlers to all buttons including back buttons
-	const linkProps = {
-		href: item.href,
-		onClick: handleClick,
-		onMouseEnter: () => iconRef.current?.startAnimation?.(),
-		onMouseLeave: () => iconRef.current?.stopAnimation?.(),
-	};
-
-	const buttonContent = (
-		<SidebarMenuButton
-			tooltip={t(item.title as MessageKey)}
-			className={cn(
-				'hover:bg-subtleWhite dark:hover:bg-subtleBlack flex items-center',
-				item.isActive && 'bg-subtleWhite text-accent-foreground dark:bg-subtleBlack',
-			)}
-		>
-			{item.icon && <item.icon ref={iconRef} className="mr-2" />}
-			<p className="mt-0.5 text-[13px]">{t(item.title as MessageKey)}</p>
-			{stats && stats.find((stat) => stat.label?.toLowerCase() === item.title?.toLowerCase()) && (
-				<Badge className="ml-auto rounded-md" variant="outline">
-					{stats
-
-						.find((stat) => stat.label?.toLowerCase() === item.title?.toLowerCase())
-
-						?.count?.toLocaleString() || '0'}
-				</Badge>
-			)}
-		</SidebarMenuButton>
-	);
-
-	if (item.isBackButton) {
-		return <Link {...linkProps}>{buttonContent}</Link>;
-	}
-
-	return (
-		<Collapsible defaultOpen={item.isActive}>
-			<CollapsibleTrigger asChild>
-				<Link {...linkProps}>{buttonContent}</Link>
-			</CollapsibleTrigger>
-		</Collapsible>
-	);
-=======
-  const iconRef = useRef<IconRefType>(null);
-  const { data: stats } = useStats();
-  const { openFeaturebase } = useFeaturebase();
-  const t = useTranslations();
 
   if (item.disabled) {
     return (
@@ -274,12 +200,14 @@
     );
   }
 
-  // Handle Featurebase button click
-  const handleClick = (e: React.MouseEvent<HTMLAnchorElement>) => {
-    if (item.isFeaturebaseButton) {
-      e.preventDefault();
-      openFeaturebase();
-    }
+	// Handle Featurebase button click
+	const handleClick = (e: React.MouseEvent<HTMLAnchorElement>) => {
+		clearBulkSelection();
+
+		if (item.isFeaturebaseButton) {
+			e.preventDefault();
+			openFeaturebase();
+		}
 
     if (item.onClick) {
       item.onClick(e);
@@ -327,5 +255,4 @@
       </CollapsibleTrigger>
     </Collapsible>
   );
->>>>>>> 84d2f2b8
 }