--- conflicted
+++ resolved
@@ -1,17 +1,5 @@
 'use client';
 
-<<<<<<< HEAD
-=======
-import {
-  BrainCircuitIcon,
-  ChevronDown,
-  HelpCircle,
-  LogIn,
-  LogOut,
-  MoonIcon,
-  Settings,
-} from 'lucide-react';
->>>>>>> 7d0c0058
 import { Avatar, AvatarFallback, AvatarImage } from '@/components/ui/avatar';
 import { HelpCircle, LogIn, LogOut, MoonIcon, Settings, Plus, ChevronDown } from 'lucide-react';
 import { CircleCheck, ThreeDots } from '../icons/icons';
@@ -28,27 +16,19 @@
 import { SidebarMenu, SidebarMenuItem, SidebarMenuButton } from '@/components/ui/sidebar';
 import { useCallback, useEffect, useMemo, useState } from 'react';
 import { usePathname, useSearchParams } from 'next/navigation';
+import { useCallback, useEffect, useMemo, useState } from 'react';
+import { usePathname, useSearchParams } from 'next/navigation';
 import { useConnections } from '@/hooks/use-connections';
 import { signOut, useSession } from '@/lib/auth-client';
 import { AddConnectionDialog } from '../connection/add';
 import { putConnection } from '@/actions/connections';
-<<<<<<< HEAD
 import { useSidebar } from '@/components/ui/sidebar';
 import { dexieStorageProvider } from '@/lib/idb';
-=======
-import { dexieStorageProvider } from '@/lib/idb';
-import { SunIcon } from '../icons/animated/sun';
-import { EnableBrain } from '@/actions/brain';
->>>>>>> 7d0c0058
 import { useRouter } from 'next/navigation';
 import { useTranslations } from 'next-intl';
 import { type IConnection } from '@/types';
 import { useTheme } from 'next-themes';
 import { toast } from 'sonner';
-<<<<<<< HEAD
-=======
-import Link from 'next/link';
->>>>>>> 7d0c0058
 
 export function NavUser() {
   const { data: session, refetch } = useSession();
@@ -379,27 +359,6 @@
                       </div>
                     </DropdownMenuItem>
                   </div>
-<<<<<<< HEAD
-=======
-                </a>
-              </DropdownMenuItem>
-              <DropdownMenuItem className="cursor-pointer" onClick={handleLogout}>
-                <div className="flex items-center gap-2">
-                  <LogOut size={16} className="opacity-60" />
-                  <p className="text-[13px] opacity-60">{t('common.actions.logout')}</p>
-                </div>
-              </DropdownMenuItem>
-            </>
-          ) : (
-            <>
-              <DropdownMenuItem className="cursor-pointer" onClick={() => router.push('/login')}>
-                <LogIn size={16} className="mr-2 opacity-60" />
-                <p className="text-[13px] opacity-60">{t('common.navUser.signIn')}</p>
-              </DropdownMenuItem>
-            </>
-          )}
-        </div>
->>>>>>> 7d0c0058
 
                   {session && (
                     <>
@@ -428,25 +387,7 @@
                 </DropdownMenuContent>
               </DropdownMenu>
             </div>
-<<<<<<< HEAD
           </div>
-=======
-            <DropdownMenuSeparator className="mt-1" />
-            <p className="text-muted-foreground px-2 py-1 text-[11px] font-medium">Debug</p>
-            <DropdownMenuItem onClick={handleClearCache}>
-              <div className="flex items-center gap-2">
-                <HelpCircle size={16} className="opacity-60" />
-                <p className="text-[13px] opacity-60">Clear Local Cache</p>
-              </div>
-            </DropdownMenuItem>
-            <DropdownMenuItem onClick={handleEnableBrain}>
-              <div className="flex items-center gap-2">
-                <BrainCircuitIcon size={16} className="opacity-60" />
-                <p className="text-[13px] opacity-60">Enable Brain</p>
-              </div>
-            </DropdownMenuItem>
-          </>
->>>>>>> 7d0c0058
         )}
       </div>
       {state !== 'collapsed' && (
