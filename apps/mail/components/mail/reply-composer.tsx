'use client';

import {
  cleanEmailAddress,
  truncateFileName,
  cn,
  convertJSONToHTML,
  createAIJsonContent,
  constructReplyBody,
} from '@/lib/utils';
import {
  ArrowUp,
  Paperclip,
  Reply,
  X,
  Plus,
  Sparkles,
  Check,
  X as XIcon,
  Forward,
  ReplyAll,
} from 'lucide-react';
import {
  type Dispatch,
  type SetStateAction,
  useRef,
  useState,
  useEffect,
  useCallback,
  useReducer,
} from 'react';
import { Popover, PopoverContent, PopoverTrigger } from '@/components/ui/popover';
import { UploadedFileIcon } from '@/components/create/uploaded-file-icon';
import { useForm, SubmitHandler, useWatch } from 'react-hook-form';
import { generateAIResponse } from '@/actions/ai-reply';
import { Separator } from '@/components/ui/separator';
import { useMail } from '@/components/mail/use-mail';
import { useSettings } from '@/hooks/use-settings';
import Editor from '@/components/create/editor';
import { Button } from '@/components/ui/button';
import { useThread } from '@/hooks/use-threads';
import { useSession } from '@/lib/auth-client';
import { useTranslations } from 'next-intl';
import { sendEmail } from '@/actions/send';
import type { JSONContent } from 'novel';
import { useQueryState } from 'nuqs';
import { Sender } from '@/types';
<<<<<<< HEAD
import { useHotkeysContext } from 'react-hotkeys-hook';
=======
import { toast } from 'sonner';
import type { z } from 'zod';
>>>>>>> f38c5cbc

import { createDraft } from '@/actions/drafts';
import { extractTextFromHTML } from '@/actions/extractText';

// Utility function to check if an email is a noreply address
const isNoReplyAddress = (email: string): boolean => {
  const lowerEmail = email.toLowerCase();
  return (
    lowerEmail.includes('noreply') ||
    lowerEmail.includes('no-reply') ||
    lowerEmail.includes('notifications@github.com')
  );
};

// Define state interfaces
interface ComposerState {
  isUploading: boolean;
  isComposerOpen: boolean;
  isDragging: boolean;
  isEditorFocused: boolean;
  editorKey: number;
  editorInitialValue?: JSONContent;
  hasUnsavedChanges: boolean;
  isLoading: boolean;
}

interface AIState {
  isLoading: boolean;
  suggestion: string | null;
  showOptions: boolean;
}

interface MailState {
  replyComposerOpen: boolean;
  replyAllComposerOpen: boolean;
  forwardComposerOpen: boolean;
  // ... other existing state
}

// Define action types
type ComposerAction =
  | { type: 'SET_UPLOADING'; payload: boolean }
  | { type: 'SET_COMPOSER_OPEN'; payload: boolean }
  | { type: 'SET_DRAGGING'; payload: boolean }
  | { type: 'SET_EDITOR_FOCUSED'; payload: boolean }
  | { type: 'INCREMENT_EDITOR_KEY' }
  | { type: 'SET_EDITOR_INITIAL_VALUE'; payload: JSONContent | undefined }
  | { type: 'SET_UNSAVED_CHANGES'; payload: boolean }
  | { type: 'SET_LOADING'; payload: boolean };

type AIAction =
  | { type: 'SET_LOADING'; payload: boolean }
  | { type: 'SET_SUGGESTION'; payload: string | null }
  | { type: 'SET_SHOW_OPTIONS'; payload: boolean }
  | { type: 'RESET' };

// Create reducers
const composerReducer = (state: ComposerState, action: ComposerAction): ComposerState => {
  switch (action.type) {
    case 'SET_UPLOADING':
      return { ...state, isUploading: action.payload };
    case 'SET_COMPOSER_OPEN':
      return { ...state, isComposerOpen: action.payload };
    case 'SET_DRAGGING':
      return { ...state, isDragging: action.payload };
    case 'SET_EDITOR_FOCUSED':
      return { ...state, isEditorFocused: action.payload };
    case 'INCREMENT_EDITOR_KEY':
      return { ...state, editorKey: state.editorKey + 1 };
    case 'SET_EDITOR_INITIAL_VALUE':
      return { ...state, editorInitialValue: action.payload };
    case 'SET_UNSAVED_CHANGES':
      return { ...state, hasUnsavedChanges: action.payload };
    case 'SET_LOADING':
      return { ...state, isLoading: action.payload };
    default:
      return state;
  }
};

const aiReducer = (state: AIState, action: AIAction): AIState => {
  switch (action.type) {
    case 'SET_LOADING':
      return { ...state, isLoading: action.payload };
    case 'SET_SUGGESTION':
      return { ...state, suggestion: action.payload };
    case 'SET_SHOW_OPTIONS':
      return { ...state, showOptions: action.payload };
    case 'RESET':
      return { isLoading: false, suggestion: null, showOptions: false };
    default:
      return state;
  }
};

interface ReplyComposeProps {
  mode?: 'reply' | 'replyAll' | 'forward';
}

type FormData = {
  messageContent: string;
  to: string[];
  cc: string[];
  bcc: string[];
  toInput: string;
  ccInput: string;
  bccInput: string;
};

export default function ReplyCompose({ mode = 'reply' }: ReplyComposeProps) {
  const [threadId] = useQueryState('threadId');
  const { data: emailData } = useThread(threadId);
  const [attachments, setAttachments] = useState<File[]>([]);
  const { data: session } = useSession();
  const [mail, setMail] = useMail();
  const { settings } = useSettings();
  const [draftId, setDraftId] = useQueryState('draftId');
<<<<<<< HEAD
  const { enableScope, disableScope } = useHotkeysContext();
=======
  const [isEditingRecipients, setIsEditingRecipients] = useState(false);
  const [showCc, setShowCc] = useState(false);
  const [showBcc, setShowBcc] = useState(false);
>>>>>>> f38c5cbc

  // Use global state instead of local state
  const composerIsOpen =
    mode === 'reply'
      ? mail.replyComposerOpen
      : mode === 'replyAll'
        ? mail.replyAllComposerOpen
        : mail.forwardComposerOpen;
  const setComposerIsOpen = (value: boolean) => {
    setMail((prev: typeof mail) => ({
      ...prev,
      replyComposerOpen: mode === 'reply' ? value : prev.replyComposerOpen,
      replyAllComposerOpen: mode === 'replyAll' ? value : prev.replyAllComposerOpen,
      forwardComposerOpen: mode === 'forward' ? value : prev.forwardComposerOpen,
    }));
  };

  // Use reducers instead of multiple useState
  const [composerState, composerDispatch] = useReducer(composerReducer, {
    isUploading: false,
    isComposerOpen: false,
    isDragging: false,
    isEditorFocused: false,
    editorKey: 0,
    editorInitialValue: undefined,
    hasUnsavedChanges: false,
    isLoading: false,
  });

  const [aiState, aiDispatch] = useReducer(aiReducer, {
    isLoading: false,
    suggestion: null,
    showOptions: false,
  });

  const composerRef = useRef<HTMLFormElement>(null);
  const t = useTranslations();

  const {
    register,
    handleSubmit,
    formState: { errors },
    setValue,
    getValues,
    reset,
    control,
    watch,
  } = useForm<FormData>({
    defaultValues: {
      messageContent: '',
      to: [],
      cc: [],
      bcc: [],
      toInput: '',
      ccInput: '',
      bccInput: '',
    },
  });

  // Watch all recipient fields
  const toEmails = watch('to');
  const ccEmails = watch('cc');
  const bccEmails = watch('bcc');

  const handleAddEmail = (type: 'to' | 'cc' | 'bcc', value: string) => {
    const trimmedEmail = value.trim().replace(/,$/, '');
    const currentEmails = getValues(type);
    if (trimmedEmail && !currentEmails.includes(trimmedEmail) && isValidEmail(trimmedEmail)) {
      setValue(type, [...currentEmails, trimmedEmail]);
      setValue(`${type}Input`, '');
    }
  };

  const handleSendEmail = async (e?: React.MouseEvent<HTMLButtonElement>) => {
    if (e) {
      e.preventDefault();
    }
    if (!emailData) return;
    try {
      const originalEmail = emailData[emailData.length - 1];
      const userEmail = session?.activeConnection?.email?.toLowerCase();

      if (!userEmail) {
        throw new Error('Active connection email not found');
      }

      if (!originalEmail) {
        throw new Error('Original email not found');
      }

      const subject =
        mode === 'forward'
          ? `Fwd: ${originalEmail.subject || ''}`
          : originalEmail.subject?.startsWith('Re:')
            ? originalEmail.subject
            : `Re: ${originalEmail?.subject || ''}`;

      // Convert email strings to Sender objects
      const toRecipients: Sender[] = toEmails.map((email) => ({
        email,
        name: email.split('@')[0] || 'User',
      }));

      const ccRecipients: Sender[] | undefined = showCc
        ? ccEmails.map((email) => ({
            email,
            name: email.split('@')[0] || 'User',
          }))
        : undefined;

      const bccRecipients: Sender[] | undefined = showBcc
        ? bccEmails.map((email) => ({
            email,
            name: email.split('@')[0] || 'User',
          }))
        : undefined;

      const messageId = originalEmail.messageId;
      const threadId = originalEmail.threadId;
      const formattedMessage = getValues('messageContent');
      const originalDate = new Date(originalEmail.receivedOn || '').toLocaleString();
      const quotedMessage = originalEmail.decodedBody;

      const replyBody = constructReplyBody(
        formattedMessage,
        originalDate,
        originalEmail.sender,
        toRecipients,
        quotedMessage,
      );

      const inReplyTo = messageId;
      const existingRefs = originalEmail.references?.split(' ') || [];
      const references = [...existingRefs, originalEmail?.inReplyTo, cleanEmailAddress(messageId)]
        .filter(Boolean)
        .join(' ');

      await sendEmail({
        to: toRecipients,
        cc: ccRecipients,
        bcc: bccRecipients,
        subject,
        message: replyBody,
        attachments,
        headers: {
          'In-Reply-To': inReplyTo ?? '',
          References: references,
          'Thread-Id': threadId ?? '',
        },
      });

      reset();
      setComposerIsOpen(false);
      toast.success(t('pages.createEmail.emailSentSuccessfully'));
    } catch (error) {
      console.error('Error sending email:', error);
      toast.error(t('pages.createEmail.failedToSendEmail'));
    }
  };

  const onSubmit: SubmitHandler<FormData> = async (data) => {
    await handleSendEmail();
  };

  const handleAttachment = async (e: React.ChangeEvent<HTMLInputElement>) => {
    if (e.target.files) {
      composerDispatch({ type: 'SET_UPLOADING', payload: true });
      try {
        await new Promise((resolve) => setTimeout(resolve, 500));
        setAttachments([...attachments, ...Array.from(e.target.files)]);
      } finally {
        composerDispatch({ type: 'SET_UPLOADING', payload: false });
      }
    }
  };

  const removeAttachment = (index: number) => {
    setAttachments(attachments.filter((_, i) => i !== index));
  };

  const handleDragOver = (e: React.DragEvent) => {
    if (!e.target || !(e.target as HTMLElement).closest('.ProseMirror')) {
      e.preventDefault();
      e.stopPropagation();
      composerDispatch({ type: 'SET_DRAGGING', payload: true });
    }
  };

  const handleDragLeave = (e: React.DragEvent) => {
    if (!e.target || !(e.target as HTMLElement).closest('.ProseMirror')) {
      e.preventDefault();
      e.stopPropagation();
      composerDispatch({ type: 'SET_DRAGGING', payload: false });
    }
  };

  const handleDrop = (e: React.DragEvent) => {
    if (!e.target || !(e.target as HTMLElement).closest('.ProseMirror')) {
      e.preventDefault();
      e.stopPropagation();
      composerDispatch({ type: 'SET_DRAGGING', payload: false });

      if (e.dataTransfer.files && e.dataTransfer.files.length > 0) {
        setAttachments([...attachments, ...Array.from(e.dataTransfer.files)]);
        // Open the composer if it's not already open
        if (!composerIsOpen) {
          setComposerIsOpen(true);
        }
      }
    }
  };

  const isValidEmail = (email: string) => {
    const emailRegex = /^[^\s@]+@[^\s@]+\.[^\s@]+$/;
    return emailRegex.test(email);
  };

  const CloseButton = ({ onClick }: { onClick: (e: React.MouseEvent) => void }) => (
    <Button
      type="button"
      variant="ghost"
      size="icon"
      className="h-6 w-6"
      onMouseDown={(e) => {
        e.preventDefault();
        e.stopPropagation();
        composerDispatch({ type: 'SET_EDITOR_FOCUSED', payload: false });
        onClick(e);
      }}
    >
      <X className="h-4 w-4" />
    </Button>
  );

  const toggleComposer = (e?: React.MouseEvent) => {
    if (e) {
      e.preventDefault();
      e.stopPropagation();
    }
    // Force blur any focused elements
    if (document.activeElement instanceof HTMLElement) {
      document.activeElement.blur();
    }
    setMail((prev) => ({
      ...prev,
      replyComposerOpen: false,
      replyAllComposerOpen: false,
      forwardComposerOpen: false,
    }));
    setIsEditingRecipients(false);
    setShowCc(false);
    setShowBcc(false);
    reset();
  };

  useEffect(() => {
    if (composerIsOpen) {
      // Give the editor time to render before focusing
      const timer = setTimeout(() => {
        // Focus the editor - Novel editor typically has a ProseMirror element
        const editorElement = document.querySelector('.ProseMirror');
        if (editorElement instanceof HTMLElement) {
          editorElement.focus();
        }
      }, 100);

      return () => clearTimeout(timer);
    }
  }, [composerIsOpen]);

  // Add these state variables near the top of your ReplyCompose component
  const [isResizing, setIsResizing] = useState(false);
  const [editorHeight, setEditorHeight] = useState(150); // Default height
  const resizeStartY = useRef(0);
  const startHeight = useRef(0);

  // Update your handleMouseMove function to use these state variables
  const handleMouseMove = useCallback(
    (e: MouseEvent) => {
      if (isResizing) {
        e.preventDefault();
        const deltaY = resizeStartY.current - e.clientY;
        let newHeight = Math.max(100, Math.min(500, startHeight.current + deltaY));
        setEditorHeight(newHeight);
      }
    },
    [isResizing],
  );

  // Add a function to handle starting the resize
  const handleResizeStart = (e: React.MouseEvent) => {
    setIsResizing(true);
    resizeStartY.current = e.clientY;
    startHeight.current = editorHeight;
  };

  // Handle keyboard shortcuts for sending email
  const handleKeyDown = (e: React.KeyboardEvent) => {
    // Check for Cmd/Ctrl + Enter
    if ((e.metaKey || e.ctrlKey) && e.key === 'Enter') {
      e.preventDefault();
      if (isFormValid) {
        handleSubmit(onSubmit)();
      }
    }
  };

  // Update onChange handler in Editor component
  const handleEditorChange = (content: string) => {
    setValue('messageContent', content);
  };

  // Check if the message is empty
  const isMessageEmpty =
    !getValues('messageContent') ||
    getValues('messageContent') ===
      JSON.stringify({
        type: 'doc',
        content: [
          {
            type: 'paragraph',
            content: [],
          },
        ],
      });

  // Check if form is valid for submission
  const isFormValid = !isMessageEmpty || attachments.length > 0;

  const handleAIButtonClick = async () => {
    if (!emailData) return;
    aiDispatch({ type: 'SET_LOADING', payload: true });
    try {
      // Extract relevant information from the email thread for context
      const latestEmail = emailData[emailData.length - 1];
      if (!latestEmail) return;
      const originalSender = latestEmail?.sender?.name || 'the recipient';

      // Create a summary of the thread content for context
      const threadContent = (await Promise.all(emailData.map(async (email) => {
        const body = await extractTextFromHTML(email.decodedBody || 'No content');
        return `
            <email>
              <from>${email.sender?.name || 'Unknown'} &lt;${email.sender?.email || 'unknown@email.com'}&gt;</from>
              <subject>${email.subject || 'No Subject'}</subject>
              <date>${new Date(email.receivedOn || '').toLocaleString()}</date>
              <body>${body}</body>
            </email>`;
      }))).join('\n\n');

      const suggestion = await generateAIResponse(threadContent, originalSender);
      aiDispatch({ type: 'SET_SUGGESTION', payload: suggestion });
      composerDispatch({
        type: 'SET_EDITOR_INITIAL_VALUE',
        payload: createAIJsonContent(suggestion),
      });
      composerDispatch({ type: 'INCREMENT_EDITOR_KEY' });
      aiDispatch({ type: 'SET_SHOW_OPTIONS', payload: true });

      // Add this: Focus the editor after AI content is set
      setTimeout(() => {
        const editorElement = document.querySelector('.ProseMirror');
        if (editorElement instanceof HTMLElement) {
          editorElement.focus();
        }
      }, 100); // Small delay to ensure content is rendered
    } catch (error: any) {
      console.error('Error generating AI response:', error);

      let errorMessage = 'Failed to generate AI response. Please try again or compose manually.';

      if (error.message) {
        if (error.message.includes('Groq API')) {
          errorMessage = 'AI service is currently unavailable. Please try again later.';
        } else if (error.message.includes('key is not configured')) {
          errorMessage = 'AI service is not properly configured. Please contact support.';
        }
      }

      toast.error(errorMessage);
    } finally {
      aiDispatch({ type: 'SET_LOADING', payload: false });
    }
  };

  const acceptAISuggestion = () => {
    if (aiState.suggestion) {
      const jsonContent = createAIJsonContent(aiState.suggestion);
      const htmlContent = convertJSONToHTML(jsonContent);

      setValue('messageContent', htmlContent);

      composerDispatch({ type: 'SET_EDITOR_INITIAL_VALUE', payload: undefined });
      aiDispatch({ type: 'RESET' });
    }
  };

  const rejectAISuggestion = () => {
    composerDispatch({ type: 'SET_EDITOR_INITIAL_VALUE', payload: undefined });
    composerDispatch({ type: 'INCREMENT_EDITOR_KEY' });
    aiDispatch({ type: 'RESET' });
  };

  // Create a ref for the send button
  const sendButtonRef = useRef<HTMLButtonElement>(null);

  // Update the Editor's onCommandEnter prop
  const handleCommandEnter = () => {
    // Programmatically click the send button
    sendButtonRef.current?.click();
  };

  // Add a handler for tab key acceptance
  const handleTabAccept = useCallback(() => {
    if (aiState.showOptions && aiState.suggestion) {
      acceptAISuggestion();
      return true; // Return true to indicate we handled the tab
    }
    return false; // Return false to allow normal tab behavior
  }, [aiState.showOptions, aiState.suggestion]);

  // Helper function to initialize recipients based on mode
  const initializeRecipients = useCallback(() => {
    if (!emailData || !emailData.length) return { to: [], cc: [] };

    const latestEmail = emailData[emailData.length - 1];
    if (!latestEmail) return { to: [], cc: [] };

    const userEmail = session?.activeConnection?.email?.toLowerCase();
    const to: string[] = [];
    const cc: string[] = [];

    if (mode === 'forward') {
      return { to: [], cc: [] };
    }

    if (mode === 'reply') {
      // Add reply-to or sender email to To
      const replyEmail = latestEmail.replyTo || latestEmail.sender?.email;
      if (replyEmail) {
        to.push(replyEmail);
      }
    } else if (mode === 'replyAll') {
      // Add original sender to To if not current user
      if (latestEmail.sender?.email && latestEmail.sender.email.toLowerCase() !== userEmail) {
        to.push(latestEmail.sender.email);
      }

      // Add all original recipients to CC except current user and primary recipient
      if (latestEmail.to) {
        latestEmail.to.forEach((recipient) => {
          if (
            recipient.email &&
            recipient.email.toLowerCase() !== userEmail &&
            recipient.email.toLowerCase() !== to[0]?.toLowerCase()
          ) {
            cc.push(recipient.email);
          }
        });
      }

      // Add CC recipients if they exist
      if (latestEmail.cc) {
        latestEmail.cc.forEach((recipient) => {
          if (
            recipient.email &&
            recipient.email.toLowerCase() !== userEmail &&
            recipient.email.toLowerCase() !== to[0]?.toLowerCase() &&
            !cc.includes(recipient.email)
          ) {
            cc.push(recipient.email);
          }
        });
      }

      // If there are CC recipients, show the CC field
      if (cc.length > 0) {
        setShowCc(true);
      }
    }

    return { to, cc };
  }, [emailData, mode, session?.activeConnection?.email]);

  // Initialize recipients when composer opens
  useEffect(() => {
    if (composerIsOpen) {
      const { to, cc } = initializeRecipients();
      setValue('to', to);
      setValue('cc', cc);
    }
  }, [composerIsOpen, initializeRecipients, setValue]);

  // Modify renderHeaderContent to show recipient fields
  const renderHeaderContent = () => {
    if (!emailData) return null;

    const latestEmail = emailData[emailData.length - 1];
    if (!latestEmail) return null;

    const icon =
      mode === 'forward' ? (
        <Forward className="h-4 w-4" />
      ) : mode === 'replyAll' ? (
        <ReplyAll className="h-4 w-4" />
      ) : (
        <Reply className="h-4 w-4" />
      );

    if (isEditingRecipients || mode === 'forward') {
      return (
        <div className="flex-1 space-y-2">
          <div className="flex items-center justify-between mb-2">
            <div className="flex items-center gap-2">
              {icon}
              <span className="text-sm font-medium">
                {mode === 'forward' ? 'Forward' : 'Recipients'}
              </span>
            </div>
          </div>
          
          <RecipientInput
            type="to"
            value={toEmails}
            onRemove={(index) => {
              const newEmails = toEmails.filter((_, i) => i !== index);
              setValue('to', newEmails);
            }}
            placeholder={t('pages.createEmail.example')}
          />
          
          {showCc && (
            <RecipientInput
              type="cc"
              value={ccEmails}
              onRemove={(index) => {
                const newEmails = ccEmails.filter((_, i) => i !== index);
                setValue('cc', newEmails);
              }}
              placeholder="Add Cc recipients"
            />
          )}
          
          {showBcc && (
            <RecipientInput
              type="bcc"
              value={bccEmails}
              onRemove={(index) => {
                const newEmails = bccEmails.filter((_, i) => i !== index);
                setValue('bcc', newEmails);
              }}
              placeholder="Add Bcc recipients"
            />
          )}
        </div>
      );
    }

    // Show compact view with all recipients
    const allRecipients = [...toEmails, ...(showCc ? ccEmails : []), ...(showBcc ? bccEmails : [])];
    const recipientDisplay = allRecipients.join(', ');

    return (
      <div
        className="hover:bg-accent/50 flex flex-1 cursor-pointer items-center gap-2 rounded px-2 py-1"
        onClick={() => setIsEditingRecipients(true)}
        role="button"
        tabIndex={0}
        onKeyDown={(e) => {
          if (e.key === 'Enter' || e.key === ' ') {
            setIsEditingRecipients(true);
          }
        }}
      >
        {icon}
        <p className="truncate" title={recipientDisplay}>
          {recipientDisplay || t('common.mailDisplay.to')}
        </p>
      </div>
    );
  };

  // Extract recipient input component for reusability
  const RecipientInput = ({
    type,
    value,
    onRemove,
    placeholder,
  }: {
    type: 'to' | 'cc' | 'bcc';
    value: string[];
    onRemove: (index: number) => void;
    placeholder: string;
  }) => (
    <div className="flex items-center gap-2">
      <div className="text-muted-foreground flex-shrink-0 text-right text-[1rem] opacity-50">
        {type}:
      </div>
      <div className="group relative left-[2px] flex w-full flex-wrap items-center gap-1 rounded-md border border-none bg-transparent p-1 transition-all focus-within:border-none focus:outline-none">
        {value.map((email, index) => (
          <EmailTag key={index} email={email} onRemove={() => onRemove(index)} />
        ))}
        <input
          type="email"
          className="text-md relative left-[3px] min-w-[120px] flex-1 bg-transparent placeholder:text-[#616161] placeholder:opacity-50 focus:outline-none"
          placeholder={value.length ? '' : placeholder}
          {...register(`${type}Input` as 'toInput' | 'ccInput' | 'bccInput', {
            validate: (value: string) => {
              if (value && !isValidEmail(value)) {
                return 'Invalid email format';
              }
              return true;
            },
          })}
          onKeyDown={(e) => {
            const currentValue = e.currentTarget.value;
            if ((e.key === ',' || e.key === 'Enter' || e.key === ' ') && currentValue) {
              e.preventDefault();
              if (isValidEmail(currentValue)) {
                const newEmails = [...value];
                newEmails.push(currentValue);
                setValue(type as 'to' | 'cc' | 'bcc', newEmails);
                setValue(`${type}Input` as 'toInput' | 'ccInput' | 'bccInput', '');
              }
            } else if (e.key === 'Backspace' && !currentValue && value.length > 0) {
              e.preventDefault();
              const newEmails = value.filter((_, i) => i !== value.length - 1);
              setValue(type as 'to' | 'cc' | 'bcc', newEmails);
            }
          }}
          onPaste={(e) => {
            e.preventDefault();
            const pastedText = e.clipboardData.getData('text');
            const emails = pastedText.split(/[,\n]/).map((email) => email.trim());
            const validEmails = emails.filter(
              (email) => email && !value.includes(email) && isValidEmail(email),
            );
            if (validEmails.length > 0) {
              setValue(type as 'to' | 'cc' | 'bcc', [...value, ...validEmails]);
              setValue(`${type}Input` as 'toInput' | 'ccInput' | 'bccInput', '');
            }
          }}
        />
      </div>
    </div>
  );

  // Extract email tag component
  const EmailTag = ({ email, onRemove }: { email: string; onRemove: () => void }) => (
    <div className="bg-accent flex items-center gap-1 rounded-md border px-2 text-sm font-medium">
      <span className="max-w-[150px] overflow-hidden text-ellipsis whitespace-nowrap">{email}</span>
      <button
        type="button"
        className="text-muted-foreground hover:text-foreground ml-1 rounded-full"
        onClick={onRemove}
      >
        <X className="h-3 w-3" />
      </button>
    </div>
  );

  // Add this effect near other useEffects
  useEffect(() => {
    if (!composerIsOpen) {
      // Reset form state
      reset();
      // Reset attachments
      setAttachments([]);
      // Reset AI state
      aiDispatch({ type: 'RESET' });
      // Reset editor key to force a fresh instance
      composerDispatch({ type: 'INCREMENT_EDITOR_KEY' });
    }
  }, [composerIsOpen, reset, mode]);

  // Update saveDraft function
  const saveDraft = useCallback(async () => {
    if (!emailData || !emailData[0]) return;
    if (!getValues('messageContent')) return;

    try {
      composerDispatch({ type: 'SET_LOADING', payload: true });
      const originalEmail = emailData[0];
      const draftData = {
        to: mode === 'forward' ? getValues('to').join(', ') : originalEmail.sender.email,
        subject: originalEmail.subject?.startsWith(mode === 'forward' ? 'Fwd: ' : 'Re: ')
          ? originalEmail.subject
          : `${mode === 'forward' ? 'Fwd: ' : 'Re: '}${originalEmail.subject || ''}`,
        message: getValues('messageContent'),
        attachments: attachments,
        id: draftId,
      };

      const response = await createDraft(draftData);

      if (response?.id && response.id !== draftId) {
        setDraftId(response.id);
      }

      toast.success('Draft saved');
    } catch (error) {
      console.error('Error saving draft:', error);
      toast.error('Failed to save draft');
    } finally {
      composerDispatch({ type: 'SET_LOADING', payload: false });
    }
  }, [mode, emailData, getValues, attachments, draftId, setDraftId]);

  useEffect(() => {
    if (composerIsOpen) {
      console.log('Enabling compose scope (ReplyCompose)');
      enableScope('compose');
    } else {
      console.log('Disabling compose scope (ReplyCompose)');
      disableScope('compose');
    }

    return () => {
      console.log('Cleaning up compose scope (ReplyCompose)');
      disableScope('compose');
    };
  }, [composerIsOpen, enableScope, disableScope]);

  // Simplified composer visibility check
  if (!composerIsOpen) {
    if (!emailData || emailData.length === 0) return null;

    // Get the latest email in the thread
    const latestEmail = emailData[emailData.length - 1];
    if (!latestEmail) return null;

    // Get all unique participants (excluding current user)
    const userEmail = session?.activeConnection?.email?.toLowerCase();
    const allParticipants = new Set<string>();

    // Add recipients from 'to' field
    latestEmail.to.forEach((recipient) => {
      if (recipient.email.toLowerCase() !== userEmail) {
        allParticipants.add(recipient.email.toLowerCase());
      }
    });

    // Add recipients from 'cc' field if exists
    if (latestEmail.cc) {
      latestEmail.cc.forEach((recipient) => {
        if (recipient.email.toLowerCase() !== userEmail) {
          allParticipants.add(recipient.email.toLowerCase());
        }
      });
    }

    // Add sender if not current user
    if (latestEmail.sender.email.toLowerCase() !== userEmail) {
      allParticipants.add(latestEmail.sender.email.toLowerCase());
    }

    // Show Reply All only if there are more than one participant (excluding current user)
    const showReplyAll = allParticipants.size > 1;

    return (
      <div className="bg-offsetLight dark:bg-offsetDark flex w-full gap-2 px-2">
        <Button
          onClick={() => {
            setMail((prev) => ({
              ...prev,
              replyComposerOpen: true,
              forwardComposerOpen: false,
              mode: 'reply',
            }));
          }}
          className="flex h-12 flex-1 items-center justify-center gap-2 rounded-md"
          variant="outline"
        >
          <Reply className="h-4 w-4" />
          <span>{t('common.threadDisplay.reply')}</span>
        </Button>
        {showReplyAll && (
          <Button
            onClick={() => {
              setMail((prev) => ({
                ...prev,
                replyComposerOpen: false,
                forwardComposerOpen: false,
                replyAllComposerOpen: true,
                mode: 'replyAll',
              }));
            }}
            className="flex h-12 flex-1 items-center justify-center gap-2 rounded-md"
            variant="outline"
          >
            <ReplyAll className="h-4 w-4" />
            <span>{t('common.threadDisplay.replyAll')}</span>
          </Button>
        )}
        <Button
          onClick={() => {
            setMail((prev) => ({
              ...prev,
              replyComposerOpen: false,
              forwardComposerOpen: true,
              mode: 'forward',
            }));
          }}
          className="flex h-12 flex-1 items-center justify-center gap-2 rounded-md"
          variant="outline"
        >
          <Forward className="h-4 w-4" />
          <span>{t('common.threadDisplay.forward')}</span>
        </Button>
      </div>
    );
  }
  if (!emailData) return null;
  return (
    <div className="bg-offsetLight dark:bg-offsetDark w-full px-2">
      <form
        ref={composerRef}
        className={cn(
          'border-border ring-offset-background relative z-20 flex flex-col rounded-[10px] border px-2 py-2 transition-all duration-300 ease-in-out',
          composerState.isEditorFocused ? 'ring-2 ring-[#3D3D3D] ring-offset-1' : '',
        )}
        style={{
          minHeight: '150px',
          maxHeight: '800px',
          overflow: 'hidden',
        }}
        onDragOver={handleDragOver}
        onDragLeave={handleDragLeave}
        onDrop={handleDrop}
        onSubmit={handleSubmit(onSubmit)}
        onKeyDown={handleKeyDown}
      >
        {/* Drag overlay */}
        {composerState.isDragging && <DragOverlay />}

        {/* Header */}
        <div className="text-muted-foreground flex-shrink-0 flex items-start justify-between text-sm">
          {renderHeaderContent()}
          <div className="flex items-center gap-2">
            <Button
              type="button"
              variant="ghost"
              size="sm"
              onClick={(e) => {
                e.preventDefault();
                e.stopPropagation();
                setShowCc(true);
                setIsEditingRecipients(true);
              }}
              className="text-xs"
            >
              Add Cc
            </Button>
            <Button
              type="button"
              variant="ghost"
              size="sm"
              onClick={(e) => {
                e.preventDefault();
                e.stopPropagation();
                setShowBcc(true);
                setIsEditingRecipients(true);
              }}
              className="text-xs"
            >
              Add Bcc
            </Button>
            <CloseButton onClick={toggleComposer} />
          </div>
        </div>

        {/* Editor container with fixed menu and growing content */}
        <div className="flex min-h-0 flex-1 flex-col overflow-hidden">
          <div className="w-full overflow-auto">
            <Editor
              key={composerState.editorKey}
              onChange={handleEditorChange}
              initialValue={composerState.editorInitialValue}
              onCommandEnter={handleCommandEnter}
              onTab={handleTabAccept}
              className={cn(
                'max-w-[600px] md:max-w-[100vw]',
                aiState.showOptions
                  ? 'rounded-md border border-dotted border-blue-200 bg-blue-50/30 p-1 dark:border-blue-800 dark:bg-blue-950/30'
                  : 'border border-transparent p-1',
                composerState.isLoading ? 'cursor-not-allowed opacity-50' : '',
              )}
              placeholder={
                aiState.showOptions
                  ? 'AI-generated reply (you can edit)'
                  : 'Type your reply here...'
              }
              onFocus={() => {
                composerDispatch({ type: 'SET_EDITOR_FOCUSED', payload: true });
              }}
              onBlur={() => {
                composerDispatch({ type: 'SET_EDITOR_FOCUSED', payload: false });
              }}
              myInfo={{
                name: session?.user.name,
                email: session?.user.email,
              }}
              senderInfo={{
                name: emailData[0]?.sender?.name,
                email: emailData[0]?.sender?.email,
              }}
            />
          </div>
        </div>

        {aiState.showOptions && (
          <div className="text-muted-foreground flex-shrink-0 ml-2 mt-1 text-xs">
            Press <kbd className="bg-muted rounded px-1 py-0.5">Tab</kbd> to accept
          </div>
        )}

        <div className="flex-shrink-0 mt-auto flex items-center justify-between">
          <div className="flex items-center gap-2">
            {!aiState.showOptions ? (
              <Button
                variant="outline"
                className="group relative w-40 overflow-hidden transition-all duration-200"
                onClick={(e) => {
                  e.preventDefault();
                  void handleAIButtonClick();
                }}
                disabled={aiState.isLoading}
              >
                {aiState.isLoading ? (
                  <div className="absolute left-[9px] h-4 w-4 animate-spin rounded-full border-2 border-gray-300 border-t-blue-600"></div>
                ) : (
                  <Sparkles className="absolute left-[9px] h-6 w-6" />
                )}
                <span className="whitespace-nowrap pl-5">
                  {aiState.isLoading ? 'Generating...' : 'Generate Email'}
                </span>
              </Button>
            ) : (
              <div className="flex items-center gap-1">
                <Button
                  variant="ghost"
                  className="h-9 w-20 border bg-black px-12 text-white hover:bg-transparent dark:bg-white dark:text-black"
                  onClick={(e) => {
                    e.preventDefault();
                    acceptAISuggestion();
                  }}
                >
                  <Check className="h-5 w-5" />
                  Accept
                </Button>
                <Button
                  variant="ghost"
                  className="w-20 text-black/50 hover:bg-transparent dark:text-white/50"
                  onClick={(e) => {
                    e.preventDefault();
                    rejectAISuggestion();
                  }}
                >
                  <XIcon className="h-5 w-5" />
                  Reject
                </Button>
              </div>
            )}

            {attachments.length > 0 && (
              <Popover>
                <PopoverTrigger asChild>
                  <Button variant="outline" className="flex items-center gap-2">
                    <Paperclip className="h-4 w-4" />
                    <span>
                      {attachments.length}{' '}
                      {t('common.replyCompose.attachmentCount', { count: attachments.length })}
                    </span>
                  </Button>
                </PopoverTrigger>
                <PopoverContent className="w-80 touch-auto" align="start">
                  <div className="space-y-2">
                    <div className="px-1">
                      <h4 className="font-medium leading-none">
                        {t('common.replyCompose.attachments')}
                      </h4>
                      <p className="text-muted-foreground text-sm">
                        {attachments.length}{' '}
                        {t('common.replyCompose.fileCount', { count: attachments.length })}
                      </p>
                    </div>
                    <Separator />
                    <div className="h-[300px] touch-auto overflow-y-auto overscroll-contain px-1 py-1">
                      <div className="grid grid-cols-2 gap-2">
                        {attachments.map((file, index) => (
                          <div
                            key={index}
                            className="group relative overflow-hidden rounded-md border"
                          >
                            <UploadedFileIcon
                              removeAttachment={removeAttachment}
                              index={index}
                              file={file}
                            />
                            <div className="bg-muted/10 p-2">
                              <p className="text-xs font-medium">
                                {truncateFileName(file.name, 20)}
                              </p>
                              <p className="text-muted-foreground text-xs">
                                {(file.size / (1024 * 1024)).toFixed(2)} MB
                              </p>
                            </div>
                          </div>
                        ))}
                      </div>
                    </div>
                  </div>
                </PopoverContent>
              </Popover>
            )}
            <input
              type="file"
              id="attachment-input"
              className="hidden"
              onChange={handleAttachment}
              multiple
              accept="image/*,.pdf,.doc,.docx,.xls,.xlsx,.txt"
            />
          </div>
          <div className="mr-2 flex items-center gap-2">
            <Button
              variant="ghost"
              size="sm"
              className="h-8"
              disabled={composerState.isLoading || !getValues('messageContent')}
              onClick={(e) => {
                e.preventDefault();
                void saveDraft();
              }}
            >
              {t('common.replyCompose.saveDraft')}
            </Button>
            <Button
              ref={sendButtonRef}
              size="sm"
              className={cn(
                'relative h-8 w-8 rounded-full',
                composerState.isLoading && 'cursor-not-allowed',
              )}
              onClick={handleSendEmail}
              disabled={composerState.isLoading}
              type="button"
            >
              <ArrowUp className="h-4 w-4" />
            </Button>
          </div>
        </div>
      </form>
    </div>
  );
}

// Extract smaller components
const DragOverlay = () => {
  const t = useTranslations();
  return (
    <div className="bg-background/80 border-primary/30 absolute inset-0 z-50 m-4 flex items-center justify-center rounded-2xl border-2 border-dashed backdrop-blur-sm">
      <div className="text-muted-foreground flex flex-col items-center gap-2">
        <Paperclip className="text-muted-foreground h-12 w-12" />
        <p className="text-lg font-medium">{t('common.replyCompose.dropFiles')}</p>
      </div>
    </div>
  );
};<|MERGE_RESOLUTION|>--- conflicted
+++ resolved
@@ -32,7 +32,9 @@
 import { Popover, PopoverContent, PopoverTrigger } from '@/components/ui/popover';
 import { UploadedFileIcon } from '@/components/create/uploaded-file-icon';
 import { useForm, SubmitHandler, useWatch } from 'react-hook-form';
+import { extractTextFromHTML } from '@/actions/extractText';
 import { generateAIResponse } from '@/actions/ai-reply';
+import { useHotkeysContext } from 'react-hotkeys-hook';
 import { Separator } from '@/components/ui/separator';
 import { useMail } from '@/components/mail/use-mail';
 import { useSettings } from '@/hooks/use-settings';
@@ -40,20 +42,14 @@
 import { Button } from '@/components/ui/button';
 import { useThread } from '@/hooks/use-threads';
 import { useSession } from '@/lib/auth-client';
+import { createDraft } from '@/actions/drafts';
 import { useTranslations } from 'next-intl';
 import { sendEmail } from '@/actions/send';
 import type { JSONContent } from 'novel';
 import { useQueryState } from 'nuqs';
 import { Sender } from '@/types';
-<<<<<<< HEAD
-import { useHotkeysContext } from 'react-hotkeys-hook';
-=======
 import { toast } from 'sonner';
 import type { z } from 'zod';
->>>>>>> f38c5cbc
-
-import { createDraft } from '@/actions/drafts';
-import { extractTextFromHTML } from '@/actions/extractText';
 
 // Utility function to check if an email is a noreply address
 const isNoReplyAddress = (email: string): boolean => {
@@ -168,13 +164,10 @@
   const [mail, setMail] = useMail();
   const { settings } = useSettings();
   const [draftId, setDraftId] = useQueryState('draftId');
-<<<<<<< HEAD
   const { enableScope, disableScope } = useHotkeysContext();
-=======
   const [isEditingRecipients, setIsEditingRecipients] = useState(false);
   const [showCc, setShowCc] = useState(false);
   const [showBcc, setShowBcc] = useState(false);
->>>>>>> f38c5cbc
 
   // Use global state instead of local state
   const composerIsOpen =
@@ -514,16 +507,20 @@
       const originalSender = latestEmail?.sender?.name || 'the recipient';
 
       // Create a summary of the thread content for context
-      const threadContent = (await Promise.all(emailData.map(async (email) => {
-        const body = await extractTextFromHTML(email.decodedBody || 'No content');
-        return `
+      const threadContent = (
+        await Promise.all(
+          emailData.map(async (email) => {
+            const body = await extractTextFromHTML(email.decodedBody || 'No content');
+            return `
             <email>
               <from>${email.sender?.name || 'Unknown'} &lt;${email.sender?.email || 'unknown@email.com'}&gt;</from>
               <subject>${email.subject || 'No Subject'}</subject>
               <date>${new Date(email.receivedOn || '').toLocaleString()}</date>
               <body>${body}</body>
             </email>`;
-      }))).join('\n\n');
+          }),
+        )
+      ).join('\n\n');
 
       const suggestion = await generateAIResponse(threadContent, originalSender);
       aiDispatch({ type: 'SET_SUGGESTION', payload: suggestion });
@@ -687,7 +684,7 @@
     if (isEditingRecipients || mode === 'forward') {
       return (
         <div className="flex-1 space-y-2">
-          <div className="flex items-center justify-between mb-2">
+          <div className="mb-2 flex items-center justify-between">
             <div className="flex items-center gap-2">
               {icon}
               <span className="text-sm font-medium">
@@ -695,7 +692,7 @@
               </span>
             </div>
           </div>
-          
+
           <RecipientInput
             type="to"
             value={toEmails}
@@ -705,7 +702,7 @@
             }}
             placeholder={t('pages.createEmail.example')}
           />
-          
+
           {showCc && (
             <RecipientInput
               type="cc"
@@ -717,7 +714,7 @@
               placeholder="Add Cc recipients"
             />
           )}
-          
+
           {showBcc && (
             <RecipientInput
               type="bcc"
@@ -1011,7 +1008,7 @@
         {composerState.isDragging && <DragOverlay />}
 
         {/* Header */}
-        <div className="text-muted-foreground flex-shrink-0 flex items-start justify-between text-sm">
+        <div className="text-muted-foreground flex flex-shrink-0 items-start justify-between text-sm">
           {renderHeaderContent()}
           <div className="flex items-center gap-2">
             <Button
@@ -1086,12 +1083,12 @@
         </div>
 
         {aiState.showOptions && (
-          <div className="text-muted-foreground flex-shrink-0 ml-2 mt-1 text-xs">
+          <div className="text-muted-foreground ml-2 mt-1 flex-shrink-0 text-xs">
             Press <kbd className="bg-muted rounded px-1 py-0.5">Tab</kbd> to accept
           </div>
         )}
 
-        <div className="flex-shrink-0 mt-auto flex items-center justify-between">
+        <div className="mt-auto flex flex-shrink-0 items-center justify-between">
           <div className="flex items-center gap-2">
             {!aiState.showOptions ? (
               <Button
