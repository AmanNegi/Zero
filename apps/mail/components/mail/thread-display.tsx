--- conflicted
+++ resolved
@@ -35,186 +35,8 @@
 }
 
 export function ThreadDemo({ mail: emailData, onClose, isMobile }: ThreadDisplayProps) {
-<<<<<<< HEAD
   const isFullscreen = false;
-=======
-  const isFullscreen = false
-  return <div
-    className={cn(
-      "flex flex-col",
-      isFullscreen ? "h-screen" : isMobile ? "h-full" : "h-[calc(100vh-2rem)]",
-    )}
-  >
-    <div
-      className={cn(
-        "bg-offsetLight dark:bg-offsetDark relative flex flex-col overflow-hidden transition-all duration-300",
-        isMobile ? "h-full" : "h-full",
-        !isMobile && !isFullscreen && "rounded-r-lg",
-        isFullscreen ? "fixed inset-0 z-50" : "",
-      )}
-    >
-      <div className="flex flex-shrink-0 items-center border-b p-2">
-        <div className="flex flex-1 items-center gap-2">
-          <Tooltip>
-            <TooltipTrigger asChild>
-              <Button
-                variant="ghost"
-                className="md:h-fit md:px-2"
-                disabled={!emailData}
-              >
-                <X className="h-4 w-4" />
-                <span className="sr-only">Close</span>
-              </Button>
-            </TooltipTrigger>
-            <TooltipContent>Close</TooltipContent>
-          </Tooltip>
-        </div>
-        <div className="flex items-center gap-2">
-          <Tooltip>
-            <TooltipTrigger asChild>
-              <Button
-                variant="ghost"
-                className="md:h-fit md:px-2"
-                disabled={!emailData}
-              >
-                {isFullscreen ? (
-                  <Minimize2 className="h-4 w-4" />
-                ) : (
-                  <Maximize2 className="h-4 w-4" />
-                )}
-                <span className="sr-only">
-                  {isFullscreen ? "Exit fullscreen" : "Enter fullscreen"}
-                </span>
-              </Button>
-            </TooltipTrigger>
-            <TooltipContent>
-              {isFullscreen ? "Exit fullscreen" : "Enter fullscreen"}
-            </TooltipContent>
-          </Tooltip>
-          <Tooltip>
-            <TooltipTrigger asChild>
-              <Button variant="ghost" className="md:h-fit md:px-2" disabled={!emailData}>
-                <Archive className="h-4 w-4" />
-                <span className="sr-only">Archive</span>
-              </Button>
-            </TooltipTrigger>
-            <TooltipContent>Archive</TooltipContent>
-          </Tooltip>
-          <Tooltip>
-            <TooltipTrigger asChild>
-              <Button
-                variant="ghost"
-                className="md:h-fit md:px-2"
-                disabled={!emailData}
-              >
-                <Reply className="h-4 w-4" />
-                <span className="sr-only">Reply</span>
-              </Button>
-            </TooltipTrigger>
-            <TooltipContent>Reply</TooltipContent>
-          </Tooltip>
-          <DropdownMenu>
-            <DropdownMenuTrigger asChild>
-              <Button variant="ghost" className="md:h-fit md:px-2" disabled={!emailData}>
-                <MoreVertical className="h-4 w-4" />
-                <span className="sr-only">More</span>
-              </Button>
-            </DropdownMenuTrigger>
-            <DropdownMenuContent align="end">
-              <DropdownMenuItem>
-                <ArchiveX className="mr-2 h-4 w-4" /> Move to spam
-              </DropdownMenuItem>
-              <DropdownMenuItem>
-                <ReplyAll className="mr-2 h-4 w-4" /> Reply all
-              </DropdownMenuItem>
-              <DropdownMenuItem>
-                <Forward className="mr-2 h-4 w-4" /> Forward
-              </DropdownMenuItem>
-              <DropdownMenuItem>Mark as unread</DropdownMenuItem>
-              <DropdownMenuItem>Add label</DropdownMenuItem>
-              <DropdownMenuItem>Mute thread</DropdownMenuItem>
-            </DropdownMenuContent>
-          </DropdownMenu>
-        </div>
-      </div>
-      <div className="flex min-h-0 flex-1 flex-col overflow-hidden">
-        <ScrollArea className="flex-1" type="scroll">
-          <div className="pb-4">
-            {[...(emailData || [])].reverse().map((message, index) => (
-              <div
-                key={message.id}
-                className={cn(
-                  "transition-all duration-200",
-                  index > 0 && "border-border border-t",
-                )}
-              >
-                <MailDisplay
-                  demo
-                  emailData={message}
-                  isFullscreen={isFullscreen}
-                  isMuted={false}
-                  isLoading={false}
-                  index={index}
-                />
-              </div>
-            ))}
-          </div>
-        </ScrollArea>
-        <div className="flex-shrink-0 relative top-1">
-          <ReplyCompose emailData={emailData} isOpen={false} setIsOpen={() => { }} />
-        </div>
-      </div>
-    </div>
-  </div>
-}
-
-export function ThreadDisplay({ mail, onClose, isMobile }: ThreadDisplayProps) {
-  const [, setMail] = useMail();
-  const { data: emailData, isLoading } = useThread(mail ?? "");
-  const [isMuted, setIsMuted] = useState(false);
-  const [isReplyOpen, setIsReplyOpen] = useState(false);
-  const [isFullscreen, setIsFullscreen] = useState(false);
-
-  useEffect(() => {
-    if (emailData?.[0]) {
-      setIsMuted(emailData[0].unread ?? false);
-    }
-  }, [emailData]);
-
-  const handleClose = useCallback(() => {
-    onClose?.();
-    setMail((m) => ({ ...m, selected: null }));
-  }, [onClose, setMail]);
-
-  useEffect(() => {
-    const handleEsc = (event: KeyboardEvent) => {
-      if (event.key === "Escape") {
-        handleClose();
-      }
-    };
-    window.addEventListener("keydown", handleEsc);
-    return () => window.removeEventListener("keydown", handleEsc);
-  }, [handleClose]);
-
-  if (!emailData)
-    return (
-      <div className="flex h-screen flex-col">
-        <div
-          className={cn(
-            "bg-background relative flex h-full flex-col transition-all duration-300",
-            isMobile ? "" : "rounded-r-lg",
-            isFullscreen ? "bg-background fixed inset-0 z-50" : "",
-          )}
-        >
-          <MailHeaderSkeleton isFullscreen={isFullscreen} />
-          <div className="h-full space-y-4 overflow-hidden">
-            <MailDisplaySkeleton isFullscreen={isFullscreen} />
-          </div>
-        </div>
-      </div>
-    );
-
->>>>>>> 5e7e7702
+
   return (
     <div
       className={cn(
