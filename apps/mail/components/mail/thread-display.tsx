--- conflicted
+++ resolved
@@ -186,17 +186,8 @@
 }
 
 export function ThreadDisplay({ mail, onClose, isMobile }: ThreadDisplayProps) {
-<<<<<<< HEAD
   const { data: emailData, isLoading } = useThread();
-=======
-  const [, setMail] = useMail();
-  const searchParams = useSearchParams();
-  const threadIdParam = searchParams.get('threadId');
-  const threadId = mail ?? threadIdParam ?? '';
-  // Only fetch thread data if we have a valid threadId
-  const { data: emailData, isLoading, mutate } = useThread(threadId ?? '');
-  const { mutate: mutateThreads } = useThreads('STARRED');
->>>>>>> 236b78bb
+  const { mutate: mutateThreads } = useThreads();
   const [isMuted, setIsMuted] = useState(false);
   const [isReplyOpen, setIsReplyOpen] = useState(false);
   const [isFullscreen, setIsFullscreen] = useState(false);
