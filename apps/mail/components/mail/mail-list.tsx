--- conflicted
+++ resolved
@@ -181,18 +181,6 @@
     const hasPrefetched = useRef<boolean>(false);
     const isMobile = useIsMobile();
     const [, setBackgroundQueue] = useAtom(backgroundQueueAtom);
-<<<<<<< HEAD
-    const { mutate: mutateStats } = useStats();
-    const {
-      data: getThreadData,
-      labels,
-      isLoading,
-      isGroupThread,
-      mutate: mutateThread,
-    } = useThread(demo ? null : message.id);
-    const [isHovered, setIsHovered] = useState(false);
-    const [optimisticStarred, setOptimisticStarred] = useState<boolean | null>(null);
-=======
     const { refetch: refetchStats } = useStats();
     const { data: getThreadData, isLoading, isGroupThread } = useThread(demo ? null : message.id);
     const [isHovered, setIsHovered] = useState(false);
@@ -201,7 +189,6 @@
     const trpc = useTRPC();
 
     const { mutateAsync: toggleStar } = useMutation(trpc.mail.toggleStar.mutationOptions());
->>>>>>> 67561c37
 
     const isStarred = useMemo(() => {
       if (optimisticStarred !== null) return optimisticStarred;
@@ -220,27 +207,9 @@
       } else {
         toast.success(t('common.actions.removedFromFavorites'));
       }
-<<<<<<< HEAD
-
-      try {
-        await toggleStar({ ids: [message.id] });
-        await Promise.all([mutateThread(), mutateThreads()]);
-      } catch (error) {
-        // Revert optimistic update on error
-        setOptimisticStarred(!newStarredState);
-        toast.error(t('common.actions.failedToStar'));
-      }
-    }, [getThreadData, message.id, isStarred, mutateThread, mutateThreads, t]);
-
-    // Reset optimistic state when thread data changes
-    useEffect(() => {
-      setOptimisticStarred(null);
-    }, [getThreadData?.latest?.tags]);
-=======
       await toggleStar({ ids: [message.id] });
       refetchThreads();
     }, [getThreadData, message.id, isStarred, refetchThreads, t]);
->>>>>>> 67561c37
 
     const moveThreadTo = useCallback(
       async (destination: ThreadDestination) => {
