--- conflicted
+++ resolved
@@ -21,14 +21,11 @@
 import { Avatar, AvatarImage, AvatarFallback } from '../ui/avatar';
 import { useMailNavigation } from '@/hooks/use-mail-navigation';
 import { preloadThread, useThreads } from '@/hooks/use-threads';
-<<<<<<< HEAD
-=======
-import { useHotKey, useKeyState } from '@/hooks/use-hot-key';
->>>>>>> f38c5cbc
 import { useSearchValue } from '@/hooks/use-search-value';
 import { markAsRead, markAsUnread } from '@/actions/mail';
 import { ScrollArea } from '@/components/ui/scroll-area';
 import { highlightText } from '@/lib/email-utils.client';
+import { useHotkeysContext } from 'react-hotkeys-hook';
 import { useMail } from '@/components/mail/use-mail';
 import type { VirtuosoHandle } from 'react-virtuoso';
 import { useKeyState } from '@/hooks/use-hot-key';
@@ -40,12 +37,7 @@
 import { Categories } from './mail';
 import items from './demo.json';
 import { toast } from 'sonner';
-<<<<<<< HEAD
-import { useHotkeysContext } from 'react-hotkeys-hook';
 const HOVER_DELAY = 1000; // ms before prefetching
-=======
-const HOVER_DELAY = 1000;
->>>>>>> f38c5cbc
 
 const ThreadWrapper = ({
   children,
@@ -295,11 +287,7 @@
                         )}
                       >
                         <span
-<<<<<<< HEAD
-                          className={cn('truncate', threadIdParam ? 'max-w-[5ch] truncate' : '')}
-=======
                           className={cn('truncate', threadIdParam ? 'max-w-[20ch] truncate' : '')}
->>>>>>> f38c5cbc
                         >
                           {highlightText(message.sender.name, searchValue.highlight)}
                         </span>{' '}
@@ -401,9 +389,7 @@
   const [threadId, setThreadId] = useQueryState('threadId');
   const [category, setCategory] = useQueryState('category');
   const [searchValue, setSearchValue] = useSearchValue();
-<<<<<<< HEAD
   const { enableScope, disableScope } = useHotkeysContext();
-=======
   const {
     data: { threads: items, nextPageToken },
     isValidating,
@@ -411,7 +397,6 @@
     loadMore,
     mutate,
   } = useThreads();
->>>>>>> f38c5cbc
 
   const allCategories = Categories();
 
@@ -428,17 +413,11 @@
 
   // Set initial category search value only if not in special folders
   useEffect(() => {
-<<<<<<< HEAD
-    const currentCategory = category
-      ? allCategories.find((cat) => cat.id === category)
-      : allCategories.find((cat) => cat.id === 'Important');
-=======
     if (!shouldFilter) return;
 
     const currentCategory = category
       ? allCategories.find((cat) => cat.id === category)
       : allCategories.find((cat) => cat.id === 'Primary');
->>>>>>> f38c5cbc
 
     if (currentCategory && searchValue.value === '') {
       setSearchValue({
@@ -513,77 +492,6 @@
     }
   }, [items, setMail, mail.bulkSelected, t]);
 
-<<<<<<< HEAD
-=======
-  useHotKey('Meta+Shift+u', () => {
-    markAsUnread({ ids: mail.bulkSelected }).then((result) => {
-      if (result.success) {
-        toast.success(t('common.mail.markedAsUnread'));
-        setMail((prev) => ({
-          ...prev,
-          bulkSelected: [],
-        }));
-      } else toast.error(t('common.mail.failedToMarkAsUnread'));
-    });
-  });
-
-  useHotKey('Control+Shift+u', () => {
-    markAsUnread({ ids: mail.bulkSelected }).then((response) => {
-      if (response.success) {
-        toast.success(t('common.mail.markedAsUnread'));
-        setMail((prev) => ({
-          ...prev,
-          bulkSelected: [],
-        }));
-      } else toast.error(t('common.mail.failedToMarkAsUnread'));
-    });
-  });
-
-  useHotKey('Meta+Shift+i', () => {
-    markAsRead({ ids: mail.bulkSelected }).then((data) => {
-      if (data.success) {
-        toast.success(t('common.mail.markedAsRead'));
-        setMail((prev) => ({
-          ...prev,
-          bulkSelected: [],
-        }));
-      } else toast.error(t('common.mail.failedToMarkAsRead'));
-    });
-  });
-
-  useHotKey('Control+Shift+i', () => {
-    markAsRead({ ids: mail.bulkSelected }).then((response) => {
-      if (response.success) {
-        toast.success(t('common.mail.markedAsRead'));
-        setMail((prev) => ({
-          ...prev,
-          bulkSelected: [],
-        }));
-      } else toast.error(t('common.mail.failedToMarkAsRead'));
-    });
-  });
-
-  // useHotKey('Meta+a', (event) => {
-  //   event?.preventDefault();
-  //   selectAll();
-  // });
-
-  useHotKey('Control+a', (event) => {
-    event?.preventDefault();
-    selectAll();
-  });
-
-  // useHotKey('Meta+n', (event) => {
-  //   event?.preventDefault();
-  //   selectAll();
-  // });
-
-  // useHotKey('Control+n', (event) => {
-  //   event?.preventDefault();
-  //   selectAll();
-  // });
-
->>>>>>> f38c5cbc
   const getSelectMode = useCallback((): MailSelectMode => {
     if (isKeyPressed('Control') || isKeyPressed('Meta')) {
       return 'mass';
@@ -741,7 +649,7 @@
                     {getLabelIcon(label)}
                   </Badge>
                 </TooltipTrigger>
-                <TooltipContent className="px-1 py-0 text-xs hidden">
+                <TooltipContent className="hidden px-1 py-0 text-xs">
                   {t('common.notes.title')}
                 </TooltipContent>
               </Tooltip>
@@ -787,7 +695,7 @@
                   {getLabelIcon(label)}
                 </Badge>
               </TooltipTrigger>
-              <TooltipContent className="px-1 py-0 text-xs hidden" variant={style}>
+              <TooltipContent className="hidden px-1 py-0 text-xs" variant={style}>
                 {labelContent}
               </TooltipContent>
             </Tooltip>
