"use client";

import { Tooltip, TooltipContent, TooltipTrigger } from "@/components/ui/tooltip";
<<<<<<< HEAD
import { ComponentProps, memo, useCallback, useEffect, useMemo, useRef, useState } from "react";
=======
import { ComponentProps, useCallback, useEffect, useMemo, useRef, useState } from "react";
>>>>>>> 5e7e7702
import { EmptyState, type FolderType } from "@/components/mail/empty-state";
import { preloadThread, useThreads } from "@/hooks/use-threads";
import { useSearchValue } from "@/hooks/use-search-value";
import { markAsRead, markAsUnread } from "@/actions/mail";
import { ScrollArea } from "@/components/ui/scroll-area";
import { useVirtualizer } from "@tanstack/react-virtual";
import { useMail } from "@/components/mail/use-mail";
import { useHotKey } from "@/hooks/use-hot-key";
import { useSession } from "@/lib/auth-client";
import { Badge } from "@/components/ui/badge";
<<<<<<< HEAD
import { cn, defaultPageSize, formatDate } from "@/lib/utils";
=======
import { cn, formatDate, LABELS } from "@/lib/utils";
>>>>>>> 5e7e7702
import { InitialThread } from "@/types";
import { useTheme } from "next-themes";
import Image from "next/image";
import { toast } from "sonner";
import { ThreadContextMenu } from "../context/thread-context";
import { useParams } from "next/navigation";
import { useSummary } from "@/hooks/use-summary";
import { AlertTriangle, Tag, User, Bell, Briefcase, Users } from "lucide-react";
import items from './demo.json'

interface MailListProps {
  isCompact?: boolean;
}

const HOVER_DELAY = 1000; // ms before prefetching

type MailSelectMode = "mass" | "range" | "single" | "selectAllBelow";

type ThreadProps = {
  message: InitialThread;
  selectMode: MailSelectMode;
  onClick?: (message: InitialThread) => () => Promise<any> | undefined;
  isCompact?: boolean;
  demo?: boolean;
};

const highlightText = (text: string, highlight: string) => {
  if (!highlight?.trim()) return text;

  const regex = new RegExp(`(${highlight})`, "gi");
  const parts = text.split(regex);

  return parts.map((part, i) => {
    return i % 2 === 1 ? (
      <span
        key={i}
        className="ring-0.5 bg-primary/10 inline-flex items-center justify-center rounded px-1"
      >
        {part}
      </span>
    ) : (
      part
    );
  });
};

<<<<<<< HEAD
const Thread = memo(({ message, selectMode, demo, onClick }: ThreadProps) => {
=======
const Thread = ({ message, selectMode, onSelect, isCompact, demo }: ThreadProps) => {
  const { folder } = useParams<{ folder: string }>()
>>>>>>> 5e7e7702
  const [mail] = useMail();
  const { data: session } = useSession();
  const hoverTimeoutRef = useRef<ReturnType<typeof setTimeout> | undefined>(undefined);
  const isHovering = useRef<boolean>(false);
  const hasPrefetched = useRef<boolean>(false);
  const [searchValue] = useSearchValue();
<<<<<<< HEAD
=======
  const { mutate } = demo ? { mutate: async () => { } } : useThreads(folder, undefined, searchValue.value, 20);
>>>>>>> 5e7e7702

  const isMailSelected = message.id === mail.selected;
  const isMailBulkSelected = mail.bulkSelected.includes(message.id);

<<<<<<< HEAD
=======
  const handleMailClick = async () => {
    if (demo) return;
    onSelect(message);
    if ((!selectMode || selectMode === 'single') && !isMailSelected && message.unread) {
      try {
        await markAsRead({ ids: [message.id] }).then(() => mutate() as any).catch(console.error);
      } catch (error) {
        console.error("Error marking message as read:", error);
      }
    }
  };

>>>>>>> 5e7e7702
  const handleMouseEnter = () => {
    if (demo) return;
    isHovering.current = true;

    // Prefetch only in single select mode
    if (selectMode === "single" && session?.user.id && !hasPrefetched.current) {
      // Clear any existing timeout
      if (hoverTimeoutRef.current) {
        clearTimeout(hoverTimeoutRef.current);
      }

      // Set new timeout for prefetch
      hoverTimeoutRef.current = setTimeout(() => {
        if (isHovering.current) {
          const messageId = message.threadId ?? message.id;
          // Only prefetch if still hovering and hasn't been prefetched
          console.log(`🕒 Hover threshold reached for email ${messageId}, initiating prefetch...`);
          preloadThread(session.user.id, messageId, session.connectionId!);
          hasPrefetched.current = true;
        }
      }, HOVER_DELAY);
    }
  };

  const handleMouseLeave = () => {
    isHovering.current = false;
    if (hoverTimeoutRef.current) {
      clearTimeout(hoverTimeoutRef.current);
    }
  };

  // Reset prefetch flag when message changes
  useEffect(() => {
    hasPrefetched.current = false;
  }, [message.id]);

  // Cleanup timeout on unmount
  useEffect(() => {
    return () => {
      if (hoverTimeoutRef.current) {
        clearTimeout(hoverTimeoutRef.current);
      }
    };
  }, []);

  return (
<<<<<<< HEAD
    <div
      onClick={onClick ? onClick(message) : undefined}
      onMouseEnter={handleMouseEnter}
      onMouseLeave={handleMouseLeave}
      key={message.id}
      className={cn(
        "hover:bg-offsetLight hover:bg-primary/5 group relative flex cursor-pointer flex-col items-start overflow-clip rounded-lg border border-transparent px-4 py-3 text-left text-sm transition-all hover:opacity-100",
        !message.unread && "opacity-50",
        (isMailSelected || isMailBulkSelected) && "border-border bg-primary/5 opacity-100",
        // isCompact && "py-2",
      )}
    >
      <div
        className={cn(
          "bg-primary absolute inset-y-0 left-0 w-1 -translate-x-2 transition-transform ease-out",
          isMailBulkSelected && "translate-x-0",
        )}
      />
      <div className="flex w-full items-center justify-between">
        <div className="flex items-center gap-1">
          <p
=======
    <Tooltip delayDuration={1500}>
      <TooltipTrigger asChild>
        <div
          onClick={handleMailClick}
          onMouseEnter={handleMouseEnter}
          onMouseLeave={handleMouseLeave}
          key={message.id}
          className={cn(
            "hover:bg-offsetLight hover:bg-primary/5 group relative flex cursor-pointer flex-col items-start overflow-clip rounded-lg border border-transparent px-4 py-3 text-left text-sm transition-all hover:opacity-100",
            !message.unread && "opacity-50",
            (isMailSelected || isMailBulkSelected) && "border-border bg-primary/5 opacity-100",
            isCompact && "py-2",
          )}
        >
          <div
>>>>>>> 5e7e7702
            className={cn(
              message.unread ? "font-bold" : "font-medium",
              "text-md flex items-baseline gap-1 group-hover:opacity-100",
            )}
<<<<<<< HEAD
          >
            <span className={cn(mail.selected && "max-w-[120px] truncate")}>
              {highlightText(message.sender.name, searchValue.highlight)}
            </span>{" "}
            {message.unread ? (
              <span className=" size-2 rounded-full bg-[#006FFE]" />
=======
          />
          <div className="flex w-full items-center justify-between">
            <div className="flex items-center gap-2">
              <p
                className={cn(
                  message.unread ? "font-bold" : "font-medium",
                  "text-md flex items-baseline gap-1 group-hover:opacity-100",
                )}
              >
                <span className={cn(mail.selected && "max-w-[120px] truncate")}>
                  {highlightText(message.sender.name, searchValue.highlight)}
                </span>{" "}
                {message.totalReplies !== 1 ? (
                  <span className="ml-0.5 text-xs opacity-70">{message.totalReplies}</span>
                ) : null}
                {message.unread ? (
                  <span className="ml-0.5 size-2 rounded-full bg-[#006FFE]" />
                ) : null}
                
              </p>
              <MailLabels labels={message.tags} />
            </div>
            {message.receivedOn ? (
              <p
                className={cn(
                  "text-xs font-normal opacity-70 transition-opacity group-hover:opacity-100",
                  isMailSelected && "opacity-100",
                )}
              >
                {formatDate(message.receivedOn.split(".")[0] || "")}
              </p>
>>>>>>> 5e7e7702
            ) : null}

          </p>
          <MailLabels labels={message.tags} />
          {message.totalReplies !== 1 ? (
              <span className="text-xs opacity-70 border border-dotted rounded-full px-[5px] py-[1px]">{message.totalReplies}</span>
            ) : null}
        </div>
        {message.receivedOn ? (
          <p
            className={cn(
              "text-xs font-normal opacity-70 transition-opacity group-hover:opacity-100",
              isMailSelected && "opacity-100",
            )}
          >
<<<<<<< HEAD
            {formatDate(message.receivedOn.split(".")[0] || "")}
          </p>
        ) : null}
=======
            {highlightText(message.subject, searchValue.highlight)}
          </p>
          {!isCompact && <MailLabels labels={message.tags} />}
        </div>
      </TooltipTrigger>
    </Tooltip>
  );
};

const StreamingText = ({ text }: { text: string }) => {
  const [displayText, setDisplayText] = useState("");
  const [isComplete, setIsComplete] = useState(false);

  useEffect(() => {
    let currentIndex = 0;
    setIsComplete(false);
    setDisplayText("");

    const interval = setInterval(() => {
      if (currentIndex < text.length) {
        const nextChar = text[currentIndex];
        setDisplayText((prev) => prev + nextChar);
        currentIndex++;
      } else {
        setIsComplete(true);
        clearInterval(interval);
      }
    }, 40); // Slower typing speed for better readability

    return () => clearInterval(interval);
  }, [text]);

  return (
    <div className="flex items-center gap-2">
      <div className="flex-shrink-0">
        <Image src="/ai.svg" alt="logo" className="h-4 w-4" width={100} height={100} />
>>>>>>> 5e7e7702
      </div>
      <p
        className={cn(
          "mt-1 text-xs opacity-70 transition-opacity line-clamp-1",
          mail.selected ? "line-clamp-1" : "line-clamp-2",
          isMailSelected && "opacity-100",
        )}
      >
        {highlightText(message.subject, searchValue.highlight)}
      </p>
    </div>
  );
});


export function MailListDemo({ items: filteredItems = items }) {
  return <ScrollArea
    className="h-full pb-2"
    type="scroll"
  >
    <div
      className={cn(
        "relative min-h-[calc(100vh-4rem)] w-full",
      )}
    >
      <div
        className="absolute left-0 top-0 w-full p-[8px]"
      >
        {filteredItems.map((item) => {
          return item ? (
            <Thread
              demo
              key={item.id}
              message={item}
              selectMode={'single'}
            />
          ) : null;
        })}
      </div>
    </div>
  </ScrollArea>
}

<<<<<<< HEAD
=======
export function MailListDemo({ isCompact }: MailListProps) {
  return <ScrollArea
    className="h-full pb-2"
    type="scroll"
  >
    <div
      className={cn(
        "relative min-h-[calc(100vh-4rem)] w-full",

      )}
    >
      <div
        className="absolute left-0 top-0 w-full p-[8px]"
      >
        {items.map((item) => {
          return item ? (
            <Thread
              demo
              key={item.id}
              message={item}
              selectMode={'single'}
              onSelect={() => console.log('Selected')}
              isCompact={isCompact}
            />
          ) : null;
        })}
      </div>
    </div>
  </ScrollArea>
}

>>>>>>> 5e7e7702
export function MailList({ isCompact }: MailListProps) {
  const { folder } = useParams<{ folder: string }>()
  const [mail, setMail] = useMail();
  const { data: session } = useSession();
  const [searchValue] = useSearchValue();

  const { data: { threads: items, nextPageToken }, mutate, isValidating, isLoading, loadMore } = useThreads(folder, undefined, searchValue.value, defaultPageSize);

  const parentRef = useRef<HTMLDivElement>(null);
  const scrollRef = useRef<HTMLDivElement>(null);
  const itemHeight = isCompact ? 64 : 96;

  const virtualizer = useVirtualizer({
    count: items.length,
    getScrollElement: () => scrollRef.current,
    estimateSize: () => itemHeight,
  });

  const virtualItems = virtualizer.getVirtualItems();

  const handleScroll = useCallback(
    async (e: React.UIEvent<HTMLDivElement>) => {
      if (isLoading || isValidating) return;

      const target = e.target as HTMLDivElement;
      const { scrollTop, scrollHeight, clientHeight } = target;
      const scrolledToBottom = scrollHeight - (scrollTop + clientHeight) < itemHeight * 2;

      if (scrolledToBottom) {
        console.log("Loading more items...");
        await loadMore()
      }
    },
    [isLoading, isValidating, nextPageToken, itemHeight],
  );

  const [massSelectMode, setMassSelectMode] = useState(false);
  const [rangeSelectMode, setRangeSelectMode] = useState(false);
  const [selectAllBelowMode, setSelectAllBelowMode] = useState(false);

  const selectAll = useCallback(() => {
    // If there are already items selected, deselect them all
    if (mail.bulkSelected.length > 0) {
      setMail((prev) => ({
        ...prev,
        bulkSelected: [],
      }));
      toast.success("Deselected all emails");
    }
    // Otherwise select all items
    else if (items.length > 0) {
      const allIds = items.map((item) => item.id);
      setMail((prev) => ({
        ...prev,
        bulkSelected: allIds,
      }));
      toast.success(`Selected ${allIds.length} emails`);
    } else {
      toast.info("No emails to select");
    }
  }, [items, setMail, mail.bulkSelected]);

  const resetSelectMode = () => {
    setMassSelectMode(false);
    setRangeSelectMode(false);
    setSelectAllBelowMode(false);
  };

  useHotKey("Control", () => {
    resetSelectMode();
    setMassSelectMode(true);
  });

  useHotKey("Meta", () => {
    resetSelectMode();
    setMassSelectMode(true);
  });

  useHotKey("Shift", () => {
    resetSelectMode();
    setRangeSelectMode(true);
  });

  useHotKey("Alt+Shift", () => {
    resetSelectMode();
    setSelectAllBelowMode(true);
  });

  useHotKey("Meta+Shift+u", async () => {
    resetSelectMode();
    const res = await markAsUnread({ ids: mail.bulkSelected });
    if (res.success) {
      toast.success("Marked as unread");
      setMail((prev) => ({
        ...prev,
        bulkSelected: [],
      }));
    } else toast.error("Failed to mark as unread");
  });

  useHotKey("Control+Shift+u", async () => {
    resetSelectMode();
    const res = await markAsUnread({ ids: mail.bulkSelected });
    if (res.success) {
      toast.success("Marked as unread");
      setMail((prev) => ({
        ...prev,
        bulkSelected: [],
      }));
    } else toast.error("Failed to mark as unread");
  });

  useHotKey("Meta+Shift+i", async () => {
    resetSelectMode();
    const res = await markAsRead({ ids: mail.bulkSelected });
    if (res.success) {
      toast.success("Marked as read");
      setMail((prev) => ({
        ...prev,
        bulkSelected: [],
      }));
    } else toast.error("Failed to mark as read");
  });

  useHotKey("Control+Shift+i", async () => {
    resetSelectMode();
    const res = await markAsRead({ ids: mail.bulkSelected });
    if (res.success) {
      toast.success("Marked as read");
      setMail((prev) => ({
        ...prev,
        bulkSelected: [],
      }));
    } else toast.error("Failed to mark as read");
  });

  // useHotKey("Meta+Shift+j", async () => {
  //   resetSelectMode();
  //   const res = await markAsJunk({ ids: mail.bulkSelected });
  //   if (res.success) toast.success("Marked as junk");
  //   else toast.error("Failed to mark as junk");
  // });

  // useHotKey("Control+Shift+j", async () => {
  //   resetSelectMode();
  //   const res = await markAsJunk({ ids: mail.bulkSelected });
  //   if (res.success) toast.success("Marked as junk");
  //   else toast.error("Failed to mark as junk");
  // });

  useHotKey("Meta+a", async (event) => {
    // @ts-expect-error
    event.preventDefault();
    resetSelectMode();
    selectAll();
  });

  useHotKey("Control+a", async (event) => {
    // @ts-expect-error
    event.preventDefault();
    resetSelectMode();
    selectAll();
  });

  useHotKey("Meta+n", async (event) => {
    // @ts-expect-error
    event.preventDefault();
    resetSelectMode();
    selectAll();
  });

  useHotKey("Control+n", async (event) => {
    // @ts-expect-error
    event.preventDefault();
    resetSelectMode();
    selectAll();
  });

  useEffect(() => {
    const handleKeyUp = (e: KeyboardEvent) => {
      if (e.key === "Control" || e.key === "Meta") {
        setMassSelectMode(false);
      }
      if (e.key === "Shift") {
        setRangeSelectMode(false);
      }
      if (e.key === "Alt") {
        setSelectAllBelowMode(false);
      }
    };

    const handleBlur = () => {
      setMassSelectMode(false);
      setRangeSelectMode(false);
      setSelectAllBelowMode(false);
    };

    window.addEventListener("keyup", handleKeyUp);
    window.addEventListener("blur", handleBlur);

    return () => {
      window.removeEventListener("keyup", handleKeyUp);
      window.removeEventListener("blur", handleBlur);
      setMassSelectMode(false);
      setRangeSelectMode(false);
      setSelectAllBelowMode(false);
    };
  }, []);

  const selectMode: MailSelectMode = massSelectMode
    ? "mass"
    : rangeSelectMode
      ? "range"
      : selectAllBelowMode
        ? "selectAllBelow"
        : "single";

  const handleMailClick = useCallback((message: InitialThread) => () => {
    if (selectMode === "mass") {
      const updatedBulkSelected = mail.bulkSelected.includes(message.id)
        ? mail.bulkSelected.filter((id) => id !== message.id)
        : [...mail.bulkSelected, message.id];

      setMail({ ...mail, bulkSelected: updatedBulkSelected });
      return;
    }

    if (selectMode === "range") {
      const lastSelectedItem =
        mail.bulkSelected[mail.bulkSelected.length - 1] ?? mail.selected ?? message.id;

      const mailsIndex = items.map((m) => m.id);
      const startIdx = mailsIndex.indexOf(lastSelectedItem);
      const endIdx = mailsIndex.indexOf(message.id);

      if (startIdx !== -1 && endIdx !== -1) {
        const selectedRange = mailsIndex.slice(
          Math.min(startIdx, endIdx),
          Math.max(startIdx, endIdx) + 1,
        );

        setMail({ ...mail, bulkSelected: selectedRange });
      }
      return;
    }

    if (selectMode === "selectAllBelow") {
      const mailsIndex = items.map((m) => m.id);
      const startIdx = mailsIndex.indexOf(message.id);

      if (startIdx !== -1) {
        const selectedRange = mailsIndex.slice(startIdx);

        setMail({ ...mail, bulkSelected: selectedRange });
      }
      return;
    }

    if (mail.selected === message.threadId || mail.selected === message.id) {
      setMail({
        selected: null,
        bulkSelected: [],
      });
    } else {
      setMail({
        ...mail,
        selected: message.threadId ?? message.id,
        bulkSelected: [],
      });
    }
    if (message.unread) {
      return markAsRead({ ids: [message.id] }).then(() => mutate() as any).catch(console.error);
    }
  }, [mail, setMail, selectMode]);

  const isEmpty = items.length === 0;
  const isFiltering = searchValue.value.trim().length > 0;

  if (isEmpty && session) {
    if (isFiltering) {
      return <EmptyState folder="search" className="min-h-[90vh] md:min-h-[90vh]" />;
    }
    return <EmptyState folder={folder as FolderType} className="min-h-[90vh] md:min-h-[90vh]" />;
  }

  return (
    <ScrollArea
      ref={scrollRef}
      className="h-full pb-2"
      type="scroll"
      onScrollCapture={handleScroll}
    >
      <div
        ref={parentRef}
        className={cn(
          "relative min-h-[calc(100vh-4rem)] w-full",
          selectMode === "range" && "select-none",
        )}
        style={{
          height: `${virtualizer.getTotalSize()}px`,
          willChange: "transform", contain: 'paint'
        }}
      >
        <div
          style={{ transform: `translateY(${virtualItems[0]?.start ?? 0}px)`, willChange: "transform", contain: 'paint' }}
          className="absolute left-0 top-0 w-full p-[8px]"
        >
          {virtualItems.map(({ index, key }) => {
            const item = items[index];
            return item ? (
<<<<<<< HEAD
                  <Thread
                key={item.id}
                onClick={handleMailClick}
                    message={item}
                selectMode={selectMode}
                    isCompact={isCompact}
              />
=======
              <ThreadContextMenu isSpam={item.tags.includes(LABELS.SPAM)} isInbox={item.tags.includes(LABELS.INBOX)} isSent={item.tags.includes(LABELS.SENT)} key={key} emailId={item.id} threadId={item.threadId}>
                <div className="mb-2" data-index={index} ref={virtualizer.measureElement}>
                  <Thread
                    message={item}
                    selectMode={selectMode}
                    onSelect={handleMailClick}
                    isCompact={isCompact}
                  />
                </div>
              </ThreadContextMenu>
>>>>>>> 5e7e7702
            ) : null;
          })}
          <div className="w-full pt-2 text-center">
            {isLoading || isValidating ? (
              <div className="text-center">
                <div className="mx-auto h-4 w-4 animate-spin rounded-full border-2 border-neutral-900 border-t-transparent dark:border-white dark:border-t-transparent" />
              </div>
            ) : (
              <div className="h-4" />
            )}
          </div>
        </div>
      </div>
    </ScrollArea>
  );
}

const MailLabels = memo(({ labels }: { labels: string[] }) => {
  if (!labels.length) return null;

  const visibleLabels = labels.filter(
    (label) => !["unread", "inbox"].includes(label.toLowerCase()),
  );

  if (!visibleLabels.length) return null;

  return (
    <div className={cn("flex select-none items-center gap-1")}>
      {visibleLabels.map((label) => {
        const style = getDefaultBadgeStyle(label);
        // Skip rendering if style is "secondary" (default case)
        if (style === "secondary") return null;
        
        return (
          <Badge key={label} className="rounded-full p-1" variant={style}>
            {getLabelIcon(label)}
          </Badge>
        );
      })}
    </div>
  );
}, (prev, next) => {
  return prev.labels === next.labels;
});

function getLabelIcon(label: string) {
  const normalizedLabel = label.toLowerCase().replace(/^category_/i, "");

  switch (normalizedLabel) {
    case "important":
      return <AlertTriangle className="h-3 w-3" />;
    case "promotions":
      return <Tag className="h-3 w-3 rotate-90" />;
    case "personal":
      return <User className="h-3 w-3" />;
    case "updates":
      return <Bell className="h-3 w-3" />;
    case "work":
      return <Briefcase className="h-3 w-3" />;
    case "forums":
      return <Users className="h-3 w-3" />;
    default:
      return null;
  }
}

function getLabelIcon(label: string) {
  const normalizedLabel = label.toLowerCase().replace(/^category_/i, "");

  switch (normalizedLabel) {
    case "important":
      return <AlertTriangle className="h-3 w-3" />;
    case "promotions":
      return <Tag className="h-3 w-3 rotate-90" />;
    case "personal":
      return <User className="h-3 w-3" />;
    case "updates":
      return <Bell className="h-3 w-3" />;
    case "work":
      return <Briefcase className="h-3 w-3" />;
    case "forums":
      return <Users className="h-3 w-3" />;
    default:
      return null;
  }
}

function getDefaultBadgeStyle(label: string): ComponentProps<typeof Badge>["variant"] {
  const normalizedLabel = label.toLowerCase().replace(/^category_/i, "");

  switch (normalizedLabel) {
    case "important":
      return "important";
    case "promotions":
      return "promotions";
    case "personal":
      return "personal";
    case "updates":
      return "updates";
    case "work":
      return "default";
    case "forums":
      return "forums";
    default:
      return "secondary";
  }
}<|MERGE_RESOLUTION|>--- conflicted
+++ resolved
@@ -1,11 +1,7 @@
 "use client";
 
 import { Tooltip, TooltipContent, TooltipTrigger } from "@/components/ui/tooltip";
-<<<<<<< HEAD
 import { ComponentProps, memo, useCallback, useEffect, useMemo, useRef, useState } from "react";
-=======
-import { ComponentProps, useCallback, useEffect, useMemo, useRef, useState } from "react";
->>>>>>> 5e7e7702
 import { EmptyState, type FolderType } from "@/components/mail/empty-state";
 import { preloadThread, useThreads } from "@/hooks/use-threads";
 import { useSearchValue } from "@/hooks/use-search-value";
@@ -16,11 +12,7 @@
 import { useHotKey } from "@/hooks/use-hot-key";
 import { useSession } from "@/lib/auth-client";
 import { Badge } from "@/components/ui/badge";
-<<<<<<< HEAD
 import { cn, defaultPageSize, formatDate } from "@/lib/utils";
-=======
-import { cn, formatDate, LABELS } from "@/lib/utils";
->>>>>>> 5e7e7702
 import { InitialThread } from "@/types";
 import { useTheme } from "next-themes";
 import Image from "next/image";
@@ -67,41 +59,16 @@
   });
 };
 
-<<<<<<< HEAD
 const Thread = memo(({ message, selectMode, demo, onClick }: ThreadProps) => {
-=======
-const Thread = ({ message, selectMode, onSelect, isCompact, demo }: ThreadProps) => {
-  const { folder } = useParams<{ folder: string }>()
->>>>>>> 5e7e7702
   const [mail] = useMail();
   const { data: session } = useSession();
   const hoverTimeoutRef = useRef<ReturnType<typeof setTimeout> | undefined>(undefined);
   const isHovering = useRef<boolean>(false);
   const hasPrefetched = useRef<boolean>(false);
   const [searchValue] = useSearchValue();
-<<<<<<< HEAD
-=======
-  const { mutate } = demo ? { mutate: async () => { } } : useThreads(folder, undefined, searchValue.value, 20);
->>>>>>> 5e7e7702
 
   const isMailSelected = message.id === mail.selected;
   const isMailBulkSelected = mail.bulkSelected.includes(message.id);
-
-<<<<<<< HEAD
-=======
-  const handleMailClick = async () => {
-    if (demo) return;
-    onSelect(message);
-    if ((!selectMode || selectMode === 'single') && !isMailSelected && message.unread) {
-      try {
-        await markAsRead({ ids: [message.id] }).then(() => mutate() as any).catch(console.error);
-      } catch (error) {
-        console.error("Error marking message as read:", error);
-      }
-    }
-  };
-
->>>>>>> 5e7e7702
   const handleMouseEnter = () => {
     if (demo) return;
     isHovering.current = true;
@@ -148,7 +115,6 @@
   }, []);
 
   return (
-<<<<<<< HEAD
     <div
       onClick={onClick ? onClick(message) : undefined}
       onMouseEnter={handleMouseEnter}
@@ -170,67 +136,16 @@
       <div className="flex w-full items-center justify-between">
         <div className="flex items-center gap-1">
           <p
-=======
-    <Tooltip delayDuration={1500}>
-      <TooltipTrigger asChild>
-        <div
-          onClick={handleMailClick}
-          onMouseEnter={handleMouseEnter}
-          onMouseLeave={handleMouseLeave}
-          key={message.id}
-          className={cn(
-            "hover:bg-offsetLight hover:bg-primary/5 group relative flex cursor-pointer flex-col items-start overflow-clip rounded-lg border border-transparent px-4 py-3 text-left text-sm transition-all hover:opacity-100",
-            !message.unread && "opacity-50",
-            (isMailSelected || isMailBulkSelected) && "border-border bg-primary/5 opacity-100",
-            isCompact && "py-2",
-          )}
-        >
-          <div
->>>>>>> 5e7e7702
             className={cn(
               message.unread ? "font-bold" : "font-medium",
               "text-md flex items-baseline gap-1 group-hover:opacity-100",
             )}
-<<<<<<< HEAD
           >
             <span className={cn(mail.selected && "max-w-[120px] truncate")}>
               {highlightText(message.sender.name, searchValue.highlight)}
             </span>{" "}
             {message.unread ? (
               <span className=" size-2 rounded-full bg-[#006FFE]" />
-=======
-          />
-          <div className="flex w-full items-center justify-between">
-            <div className="flex items-center gap-2">
-              <p
-                className={cn(
-                  message.unread ? "font-bold" : "font-medium",
-                  "text-md flex items-baseline gap-1 group-hover:opacity-100",
-                )}
-              >
-                <span className={cn(mail.selected && "max-w-[120px] truncate")}>
-                  {highlightText(message.sender.name, searchValue.highlight)}
-                </span>{" "}
-                {message.totalReplies !== 1 ? (
-                  <span className="ml-0.5 text-xs opacity-70">{message.totalReplies}</span>
-                ) : null}
-                {message.unread ? (
-                  <span className="ml-0.5 size-2 rounded-full bg-[#006FFE]" />
-                ) : null}
-                
-              </p>
-              <MailLabels labels={message.tags} />
-            </div>
-            {message.receivedOn ? (
-              <p
-                className={cn(
-                  "text-xs font-normal opacity-70 transition-opacity group-hover:opacity-100",
-                  isMailSelected && "opacity-100",
-                )}
-              >
-                {formatDate(message.receivedOn.split(".")[0] || "")}
-              </p>
->>>>>>> 5e7e7702
             ) : null}
 
           </p>
@@ -246,48 +161,9 @@
               isMailSelected && "opacity-100",
             )}
           >
-<<<<<<< HEAD
             {formatDate(message.receivedOn.split(".")[0] || "")}
           </p>
         ) : null}
-=======
-            {highlightText(message.subject, searchValue.highlight)}
-          </p>
-          {!isCompact && <MailLabels labels={message.tags} />}
-        </div>
-      </TooltipTrigger>
-    </Tooltip>
-  );
-};
-
-const StreamingText = ({ text }: { text: string }) => {
-  const [displayText, setDisplayText] = useState("");
-  const [isComplete, setIsComplete] = useState(false);
-
-  useEffect(() => {
-    let currentIndex = 0;
-    setIsComplete(false);
-    setDisplayText("");
-
-    const interval = setInterval(() => {
-      if (currentIndex < text.length) {
-        const nextChar = text[currentIndex];
-        setDisplayText((prev) => prev + nextChar);
-        currentIndex++;
-      } else {
-        setIsComplete(true);
-        clearInterval(interval);
-      }
-    }, 40); // Slower typing speed for better readability
-
-    return () => clearInterval(interval);
-  }, [text]);
-
-  return (
-    <div className="flex items-center gap-2">
-      <div className="flex-shrink-0">
-        <Image src="/ai.svg" alt="logo" className="h-4 w-4" width={100} height={100} />
->>>>>>> 5e7e7702
       </div>
       <p
         className={cn(
@@ -330,41 +206,7 @@
     </div>
   </ScrollArea>
 }
-
-<<<<<<< HEAD
-=======
-export function MailListDemo({ isCompact }: MailListProps) {
-  return <ScrollArea
-    className="h-full pb-2"
-    type="scroll"
-  >
-    <div
-      className={cn(
-        "relative min-h-[calc(100vh-4rem)] w-full",
-
-      )}
-    >
-      <div
-        className="absolute left-0 top-0 w-full p-[8px]"
-      >
-        {items.map((item) => {
-          return item ? (
-            <Thread
-              demo
-              key={item.id}
-              message={item}
-              selectMode={'single'}
-              onSelect={() => console.log('Selected')}
-              isCompact={isCompact}
-            />
-          ) : null;
-        })}
-      </div>
-    </div>
-  </ScrollArea>
-}
-
->>>>>>> 5e7e7702
+              
 export function MailList({ isCompact }: MailListProps) {
   const { folder } = useParams<{ folder: string }>()
   const [mail, setMail] = useMail();
@@ -675,7 +517,6 @@
           {virtualItems.map(({ index, key }) => {
             const item = items[index];
             return item ? (
-<<<<<<< HEAD
                   <Thread
                 key={item.id}
                 onClick={handleMailClick}
@@ -683,18 +524,6 @@
                 selectMode={selectMode}
                     isCompact={isCompact}
               />
-=======
-              <ThreadContextMenu isSpam={item.tags.includes(LABELS.SPAM)} isInbox={item.tags.includes(LABELS.INBOX)} isSent={item.tags.includes(LABELS.SENT)} key={key} emailId={item.id} threadId={item.threadId}>
-                <div className="mb-2" data-index={index} ref={virtualizer.measureElement}>
-                  <Thread
-                    message={item}
-                    selectMode={selectMode}
-                    onSelect={handleMailClick}
-                    isCompact={isCompact}
-                  />
-                </div>
-              </ThreadContextMenu>
->>>>>>> 5e7e7702
             ) : null;
           })}
           <div className="w-full pt-2 text-center">
