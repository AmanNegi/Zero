'use client';

import {
	type ComponentProps,
	memo,
	useCallback,
	useEffect,
	useMemo,
	useRef,
	useState,
} from 'react';
import type { ConditionalThreadProps, InitialThread, MailListProps, MailSelectMode } from '@/types';
import { AlertTriangle, Bell, Briefcase, StickyNote, Tag, User, Users } from 'lucide-react';
import { Tooltip, TooltipContent, TooltipTrigger } from '@/components/ui/tooltip';
import { EmptyState, type FolderType } from '@/components/mail/empty-state';
import { preloadThread, useThreads } from '@/hooks/use-threads';
import { cn, defaultPageSize, formatDate } from '@/lib/utils';
import { useSearchValue } from '@/hooks/use-search-value';
import { markAsRead, markAsUnread } from '@/actions/mail';
import { useFormatter, useTranslations } from 'next-intl';
import { ScrollArea } from '@/components/ui/scroll-area';
import { useMail } from '@/components/mail/use-mail';
import type { VirtuosoHandle } from 'react-virtuoso';
import { useHotKey, useKeyState } from '@/hooks/use-hot-key';
import { useSession } from '@/lib/auth-client';
import { Badge } from '@/components/ui/badge';
import { useNotes } from '@/hooks/use-notes';
import { useParams } from 'next/navigation';
import { Virtuoso } from 'react-virtuoso';
import items from './demo.json';
import { toast } from 'sonner';

const HOVER_DELAY = 1000; // ms before prefetching

const highlightText = (text: string, highlight: string) => {
	if (!highlight?.trim()) return text;

	const regex = new RegExp(`(${highlight})`, 'gi');
	const parts = text.split(regex);

	return parts.map((part, i) => {
		return i % 2 === 1 ? (
			<span
				key={i}
				className="ring-0.5 bg-primary/10 inline-flex items-center justify-center rounded px-1"
			>
				{part}
			</span>
		) : (
			part
		);
	});
};

const Thread = memo(
<<<<<<< HEAD
  ({ message, selectMode, demo, onClick, sessionData }: ConditionalThreadProps) => {
    const [mail] = useMail();
    // const { data: session } = useSession();
    const hoverTimeoutRef = useRef<ReturnType<typeof setTimeout> | undefined>(undefined);
    const isHovering = useRef<boolean>(false);
    const hasPrefetched = useRef<boolean>(false);
    const [searchValue] = useSearchValue();

    const isMailSelected = message.id === mail.selected;
    const isMailBulkSelected = mail.bulkSelected.includes(message.id);
    const handleMouseEnter = () => {
      if (demo) return;
      isHovering.current = true;

      // Prefetch only in single select mode
      if (selectMode === "single" && sessionData?.userId && !hasPrefetched.current) {
        // Clear any existing timeout
        if (hoverTimeoutRef.current) {
          clearTimeout(hoverTimeoutRef.current);
        }

        // Set new timeout for prefetch
        hoverTimeoutRef.current = setTimeout(() => {
          if (isHovering.current) {
            const messageId = message.threadId ?? message.id;
            // Only prefetch if still hovering and hasn't been prefetched
            console.log(
              `🕒 Hover threshold reached for email ${messageId}, initiating prefetch...`,
            );
            preloadThread(sessionData.userId, messageId, sessionData.connectionId!);
            hasPrefetched.current = true;
          }
        }, HOVER_DELAY);
      }
    };

    const handleMouseLeave = () => {
      isHovering.current = false;
      if (hoverTimeoutRef.current) {
        clearTimeout(hoverTimeoutRef.current);
      }
    };

    // Reset prefetch flag when message changes
    useEffect(() => {
      hasPrefetched.current = false;
    }, [message.id]);

    // Cleanup timeout on unmount
    useEffect(() => {
      return () => {
        if (hoverTimeoutRef.current) {
          clearTimeout(hoverTimeoutRef.current);
        }
      };
    }, []);

    return (
      <div
        onClick={onClick ? onClick(message) : undefined}
        onMouseEnter={handleMouseEnter}
        onMouseLeave={handleMouseLeave}
        key={message.id}
        className={cn(
          "hover:bg-offsetLight hover:bg-primary/5 group relative flex cursor-pointer flex-col items-start overflow-clip rounded-lg border border-transparent px-4 py-3 text-left text-sm transition-all hover:opacity-100",
          !message.unread && "opacity-50",
          (isMailSelected || isMailBulkSelected) && "border-border bg-primary/5 opacity-100",
        )}
      >
        <div
          className={cn(
            "bg-primary absolute inset-y-0 left-0 w-1 -translate-x-2 transition-transform ease-out",
            isMailBulkSelected && "translate-x-0",
          )}
        />
        <div className="flex w-full items-center justify-between">
          <div className="flex items-center gap-1">
            <p
              className={cn(
                message.unread ? "font-bold" : "font-medium",
                "text-md flex items-baseline gap-1 group-hover:opacity-100",
              )}
            >
              <span className={cn(mail.selected && "max-w-[120px] truncate")}>
                {highlightText(message.sender.name, searchValue.highlight)}
              </span>{" "}
              {message.unread ? <span className="size-2 rounded bg-[#006FFE]" /> : null}
            </p>
            <MailLabels labels={message.tags} />
            <div className="flex items-center gap-1">
              {message.totalReplies > 1 ? (
                <Tooltip>
                  <TooltipTrigger asChild>
                    <span className="rounded-md border border-dotted px-[5px] py-[1px] text-xs opacity-70">
                      {message.totalReplies}
                    </span>
                  </TooltipTrigger>
                  <TooltipContent className="px-1 py-0 text-xs">
                    {message.totalReplies} Replies
                  </TooltipContent>
                </Tooltip>
              ) : null}
            </div>
          </div>
          {message.receivedOn ? (
            <p
              className={cn(
                "text-xs font-normal opacity-70 transition-opacity group-hover:opacity-100",
                isMailSelected && "opacity-100",
              )}
            >
              {formatDate(message.receivedOn.split(".")[0] || "")}
            </p>
          ) : null}
        </div>
        <p
          className={cn(
            "mt-1 line-clamp-1 text-xs opacity-70 transition-opacity",
            mail.selected ? "line-clamp-1" : "line-clamp-2",
            isMailSelected && "opacity-100",
          )}
        >
          {highlightText(message.subject, searchValue.highlight)}
        </p>
      </div>
    );
  },
=======
	({ message, selectMode, demo, onClick, sessionData }: ConditionalThreadProps) => {
		const [mail] = useMail();
		const { hasNotes } = demo ? { hasNotes: () => false } : useNotes();
		const [searchValue] = useSearchValue();
		const t = useTranslations();
		const format = useFormatter();
		const hoverTimeoutRef = useRef<ReturnType<typeof setTimeout> | undefined>(undefined);
		const isHovering = useRef<boolean>(false);
		const hasPrefetched = useRef<boolean>(false);
		const isKeyPressed = useKeyState();

		const threadHasNotes = useMemo(() => {
			return !demo && hasNotes(message.threadId ?? message.id);
		}, [demo, hasNotes, message.threadId, message.id]);

		const isMailSelected = useMemo(() => {
			return message.id === mail.selected;
		}, [message.id, mail.selected]);

		const isMailBulkSelected = mail.bulkSelected.includes(message.id);

		const threadLabels = useMemo(() => {
			const labels = [...(message.tags || [])];
			if (threadHasNotes) {
				labels.push('notes');
			}
			return labels;
		}, [message.tags, threadHasNotes]);

		const handleMouseEnter = () => {
			if (demo) return;
			isHovering.current = true;

			// Prefetch only in single select mode
			if (selectMode === 'single' && sessionData?.userId && !hasPrefetched.current) {
				// Clear any existing timeout
				if (hoverTimeoutRef.current) {
					clearTimeout(hoverTimeoutRef.current);
				}

				// Set new timeout for prefetch
				hoverTimeoutRef.current = setTimeout(() => {
					if (isHovering.current) {
						const messageId = message.threadId ?? message.id;
						// Only prefetch if still hovering and hasn't been prefetched
						console.log(
							`🕒 Hover threshold reached for email ${messageId}, initiating prefetch...`,
						);
						void preloadThread(sessionData.userId, messageId, sessionData.connectionId ?? '');
						hasPrefetched.current = true;
					}
				}, HOVER_DELAY);
			}
		};

		const handleMouseLeave = () => {
			isHovering.current = false;
			if (hoverTimeoutRef.current) {
				clearTimeout(hoverTimeoutRef.current);
			}
		};

		// Reset prefetch flag when message changes
		useEffect(() => {
			hasPrefetched.current = false;
		}, [message.id]);

		// Cleanup timeout on unmount
		useEffect(() => {
			return () => {
				if (hoverTimeoutRef.current) {
					clearTimeout(hoverTimeoutRef.current);
				}
			};
		}, []);

		return (
			<div className="p-1">
				<div
					onClick={onClick ? onClick(message) : undefined}
					onMouseEnter={handleMouseEnter}
					onMouseLeave={handleMouseLeave}
					key={message.id}
					className={cn(
						'hover:bg-offsetLight hover:bg-primary/5 group relative flex cursor-pointer flex-col items-start overflow-clip rounded-lg border border-transparent px-4 py-3 text-left text-sm transition-all hover:opacity-100',
						!message.unread && 'opacity-50',
						(isMailSelected || isMailBulkSelected) && 'border-border bg-primary/5 opacity-100',
					)}
				>
					<div
						className={cn(
							'bg-primary absolute inset-y-0 left-0 w-1 -translate-x-2 transition-transform ease-out',
							isMailBulkSelected && 'translate-x-0',
						)}
					/>
					<div className="flex w-full items-center justify-between">
						<div className="flex items-center gap-1">
							<p
								className={cn(
									message.unread ? 'font-bold' : 'font-medium',
									'text-md flex items-baseline gap-1 group-hover:opacity-100',
								)}
							>
								<span className={cn(mail.selected && 'max-w-[120px] truncate')}>
									{highlightText(message.sender.name, searchValue.highlight)}
								</span>{' '}
								{message.unread ? <span className="size-2 rounded bg-[#006FFE]" /> : null}
							</p>
							<MailLabels labels={threadLabels} />
							<div className="flex items-center gap-1">
								{message.totalReplies > 1 ? (
									<Tooltip>
										<TooltipTrigger asChild>
											<span className="rounded-md border border-dotted px-[5px] py-[1px] text-xs opacity-70">
												{message.totalReplies}
											</span>
										</TooltipTrigger>
										<TooltipContent className="px-1 py-0 text-xs">
											{t('common.mail.replies', { count: message.totalReplies })}
										</TooltipContent>
									</Tooltip>
								) : null}
							</div>
						</div>
						{message.receivedOn ? (
							<p
								className={cn(
									'text-xs font-normal opacity-70 transition-opacity group-hover:opacity-100',
									isMailSelected && 'opacity-100',
								)}
							>
								{formatDate(message.receivedOn.split('.')[0] || '')}
							</p>
						) : null}
					</div>
					<p
						className={cn(
							'mt-1 line-clamp-1 text-xs opacity-70 transition-opacity',
							mail.selected ? 'line-clamp-1' : 'line-clamp-2',
							isMailSelected && 'opacity-100',
						)}
					>
						{highlightText(message.subject, searchValue.highlight)}
					</p>
				</div>
			</div>
		);
	},
>>>>>>> cd1f6d2b
);

Thread.displayName = 'Thread';

export function MailListDemo({ items: filteredItems = items }) {
	return (
		<ScrollArea className="h-full pb-2" type="scroll">
			<div className={cn('relative min-h-[calc(100vh-4rem)] w-full')}>
				<div className="absolute left-0 top-0 w-full p-[8px]">
					{filteredItems.map((item) => {
						return item ? <Thread demo key={item.id} message={item} selectMode={'single'} /> : null;
					})}
				</div>
			</div>
		</ScrollArea>
	);
}

<<<<<<< HEAD
export function MailList({ isCompact }: MailListProps) {
  const { folder } = useParams<{ folder: string }>();
  const [mail, setMail] = useMail();
  const { data: session } = useSession();

  const sessionData = useMemo(
    () => ({
      userId: session?.user?.id ?? "",
      connectionId: session?.connectionId ?? null,
    }),
    [session],
  );

  const [searchValue] = useSearchValue();

  const {
    data: { threads: items, nextPageToken },
    mutate,
    isValidating,
    isLoading,
    loadMore,
  } = useThreads(folder, undefined, searchValue.value, defaultPageSize);

  const parentRef = useRef<HTMLDivElement>(null);
  const scrollRef = useRef<HTMLDivElement>(null);
  const itemHeight = isCompact ? 64 : 96;

  const virtualizer = useVirtualizer({
    count: items.length,
    getScrollElement: () => scrollRef.current,
    estimateSize: useCallback(() => itemHeight, []),
    gap: 6,
  });

  const virtualItems = virtualizer.getVirtualItems();

  const handleScroll = useCallback(
    async (e: React.UIEvent<HTMLDivElement>) => {
      if (isLoading || isValidating) return;

      const target = e.target as HTMLDivElement;
      const { scrollTop, scrollHeight, clientHeight } = target;
      const scrolledToBottom = scrollHeight - (scrollTop + clientHeight) < itemHeight * 2;

      if (scrolledToBottom) {
        console.log("Loading more items...");
        await loadMore();
      }
    },
    [isLoading, isValidating, nextPageToken, itemHeight],
  );

  const [massSelectMode, setMassSelectMode] = useState(false);
  const [rangeSelectMode, setRangeSelectMode] = useState(false);
  const [selectAllBelowMode, setSelectAllBelowMode] = useState(false);

  const selectAll = useCallback(() => {
    // If there are already items selected, deselect them all
    if (mail.bulkSelected.length > 0) {
      setMail((prev) => ({
        ...prev,
        bulkSelected: [],
      }));
      toast.success("Deselected all emails");
    }
    // Otherwise select all items
    else if (items.length > 0) {
      const allIds = items.map((item) => item.id);
      setMail((prev) => ({
        ...prev,
        bulkSelected: allIds,
      }));
      toast.success(`Selected ${allIds.length} emails`);
    } else {
      toast.info("No emails to select");
    }
  }, [items, setMail, mail.bulkSelected]);

  const resetSelectMode = () => {
    setMassSelectMode(false);
    setRangeSelectMode(false);
    setSelectAllBelowMode(false);
  };

  useHotKey("Control", () => {
    resetSelectMode();
    setMassSelectMode(true);
  });

  useHotKey("Meta", () => {
    resetSelectMode();
    setMassSelectMode(true);
  });

  useHotKey("Shift", () => {
    resetSelectMode();
    setRangeSelectMode(true);
  });

  useHotKey("Alt+Shift", () => {
    resetSelectMode();
    setSelectAllBelowMode(true);
  });

  useHotKey("Meta+Shift+u", async () => {
    resetSelectMode();
    const res = await markAsUnread({ ids: mail.bulkSelected });
    if (res.success) {
      toast.success("Marked as unread");
      setMail((prev) => ({
        ...prev,
        bulkSelected: [],
      }));
    } else toast.error("Failed to mark as unread");
  });

  useHotKey("Control+Shift+u", async () => {
    resetSelectMode();
    const res = await markAsUnread({ ids: mail.bulkSelected });
    if (res.success) {
      toast.success("Marked as unread");
      setMail((prev) => ({
        ...prev,
        bulkSelected: [],
      }));
    } else toast.error("Failed to mark as unread");
  });

  useHotKey("Meta+Shift+i", async () => {
    resetSelectMode();
    const res = await markAsRead({ ids: mail.bulkSelected });
    if (res.success) {
      toast.success("Marked as read");
      setMail((prev) => ({
        ...prev,
        bulkSelected: [],
      }));
    } else toast.error("Failed to mark as read");
  });

  useHotKey("Control+Shift+i", async () => {
    resetSelectMode();
    const res = await markAsRead({ ids: mail.bulkSelected });
    if (res.success) {
      toast.success("Marked as read");
      setMail((prev) => ({
        ...prev,
        bulkSelected: [],
      }));
    } else toast.error("Failed to mark as read");
  });

  useHotKey("Meta+a", async (event) => {
    // @ts-expect-error
    event.preventDefault();
    resetSelectMode();
    selectAll();
  });

  useHotKey("Control+a", async (event) => {
    // @ts-expect-error
    event.preventDefault();
    resetSelectMode();
    selectAll();
  });

  useHotKey("Meta+n", async (event) => {
    // @ts-expect-error
    event.preventDefault();
    resetSelectMode();
    selectAll();
  });

  useHotKey("Control+n", async (event) => {
    // @ts-expect-error
    event.preventDefault();
    resetSelectMode();
    selectAll();
  });

  useEffect(() => {
    const handleKeyUp = (e: KeyboardEvent) => {
      if (e.key === "Control" || e.key === "Meta") {
        setMassSelectMode(false);
      }
      if (e.key === "Shift") {
        setRangeSelectMode(false);
      }
      if (e.key === "Alt") {
        setSelectAllBelowMode(false);
      }
    };

    const handleBlur = () => {
      setMassSelectMode(false);
      setRangeSelectMode(false);
      setSelectAllBelowMode(false);
    };

    window.addEventListener("keyup", handleKeyUp);
    window.addEventListener("blur", handleBlur);

    return () => {
      window.removeEventListener("keyup", handleKeyUp);
      window.removeEventListener("blur", handleBlur);
      setMassSelectMode(false);
      setRangeSelectMode(false);
      setSelectAllBelowMode(false);
    };
  }, []);

  const selectMode: MailSelectMode = massSelectMode
    ? "mass"
    : rangeSelectMode
      ? "range"
      : selectAllBelowMode
        ? "selectAllBelow"
        : "single";

  const handleMailClick = useCallback(
    (message: InitialThread) => () => {
      if (selectMode === "mass") {
        const updatedBulkSelected = mail.bulkSelected.includes(message.id)
          ? mail.bulkSelected.filter((id) => id !== message.id)
          : [...mail.bulkSelected, message.id];

        setMail({ ...mail, bulkSelected: updatedBulkSelected });
        return;
      }

      if (selectMode === "range") {
        const lastSelectedItem =
          mail.bulkSelected[mail.bulkSelected.length - 1] ?? mail.selected ?? message.id;

        const mailsIndex = items.map((m) => m.id);
        const startIdx = mailsIndex.indexOf(lastSelectedItem);
        const endIdx = mailsIndex.indexOf(message.id);

        if (startIdx !== -1 && endIdx !== -1) {
          const selectedRange = mailsIndex.slice(
            Math.min(startIdx, endIdx),
            Math.max(startIdx, endIdx) + 1,
          );

          setMail({ ...mail, bulkSelected: selectedRange });
        }
        return;
      }

      if (selectMode === "selectAllBelow") {
        const mailsIndex = items.map((m) => m.id);
        const startIdx = mailsIndex.indexOf(message.id);

        if (startIdx !== -1) {
          const selectedRange = mailsIndex.slice(startIdx);

          setMail({ ...mail, bulkSelected: selectedRange });
        }
        return;
      }

      if (mail.selected === message.threadId || mail.selected === message.id) {
        setMail({
          selected: null,
          bulkSelected: [],
        });
      } else {
        setMail({
          ...mail,
          selected: message.threadId ?? message.id,
          bulkSelected: [],
        });
      }
      if (message.unread) {
        return markAsRead({ ids: [message.id] })
          .then(() => mutate() as any)
          .catch(console.error);
      }
    },
    [mail, setMail, selectMode],
  );

  const isEmpty = items.length === 0;
  const isFiltering = searchValue.value.trim().length > 0;

  if (isEmpty && session) {
    if (isFiltering) {
      return <EmptyState folder="search" className="min-h-[90vh] md:min-h-[90vh]" />;
    }
    return <EmptyState folder={folder as FolderType} className="min-h-[90vh] md:min-h-[90vh]" />;
  }

  return (
    <ScrollArea
      ref={scrollRef}
      className="h-full pb-2"
      type="scroll"
      onScrollCapture={handleScroll}
    >
      <div
        ref={parentRef}
        className={cn("w-full", selectMode === "range" && "select-none")}
        style={{
          height: `${virtualizer.getTotalSize()}px`,
          position: "relative",
        }}
      >
        {virtualItems.map(({ index, key, start }) => {
          const item = items[index];
          return item ? (
            <div
              key={key}
              style={{
                position: "absolute",
                transform: `translateY(${start ?? 0}px)`,
                top: 0,
                left: 0,
                width: "100%",
                padding: "8px",
              }}
            >
              <Thread
                onClick={handleMailClick}
                message={item}
                selectMode={selectMode}
                isCompact={isCompact}
                sessionData={sessionData}
              />
            </div>
          ) : null;
        })}
      </div>
      <div className="w-full pt-4 text-center">
        {isLoading || isValidating ? (
          <div className="text-center">
            <div className="mx-auto h-4 w-4 animate-spin rounded-full border-2 border-neutral-900 border-t-transparent dark:border-white dark:border-t-transparent" />
          </div>
        ) : (
          <div className="h-4" />
        )}
      </div>
    </ScrollArea>
  );
}
=======
export const MailList = memo(({ isCompact }: MailListProps) => {
	const { folder } = useParams<{ folder: string }>();
	const [mail, setMail] = useMail();
	const { data: session } = useSession();
	const t = useTranslations();

	const sessionData = useMemo(
		() => ({
			userId: session?.user?.id ?? '',
			connectionId: session?.connectionId ?? null,
		}),
		[session],
	);

	const [searchValue] = useSearchValue();

	const {
		data: { threads: items, nextPageToken },
		mutate,
		isValidating,
		isLoading,
		loadMore,
	} = useThreads(folder, undefined, searchValue.value, defaultPageSize);

	const parentRef = useRef<HTMLDivElement>(null);
	const scrollRef = useRef<VirtuosoHandle>(null);

	const handleScroll = useCallback(() => {
		if (isLoading || isValidating || !nextPageToken) return;
		console.log('Loading more items...');
		void loadMore();
	}, [isLoading, isValidating, loadMore, nextPageToken]);

	const isKeyPressed = useKeyState();

	const selectAll = useCallback(() => {
		// If there are already items selected, deselect them all
		if (mail.bulkSelected.length > 0) {
			setMail((prev) => ({
				...prev,
				bulkSelected: [],
			}));
			// toast.success(t('common.mail.deselectAll'));
		}
		// Otherwise select all items
		else if (items.length > 0) {
			const allIds = items.map((item) => item.id);
			setMail((prev) => ({
				...prev,
				bulkSelected: allIds,
			}));
		} else {
			toast.info(t('common.mail.noEmailsToSelect'));
		}
	}, [items, setMail, mail.bulkSelected, t]);

	useHotKey('Meta+Shift+u', () => {
		markAsUnread({ ids: mail.bulkSelected }).then((result) => {
			if (result.success) {
				toast.success(t('common.mail.markedAsUnread'));
				setMail((prev) => ({
					...prev,
					bulkSelected: [],
				}));
			} else toast.error(t('common.mail.failedToMarkAsUnread'));
		});
	});

	useHotKey('Control+Shift+u', () => {
		markAsUnread({ ids: mail.bulkSelected }).then((response) => {
			if (response.success) {
				toast.success(t('common.mail.markedAsUnread'));
				setMail((prev) => ({
					...prev,
					bulkSelected: [],
				}));
			} else toast.error(t('common.mail.failedToMarkAsUnread'));
		});
	});

	useHotKey('Meta+Shift+i', () => {
		markAsRead({ ids: mail.bulkSelected }).then((data) => {
			if (data.success) {
				toast.success(t('common.mail.markedAsRead'));
				setMail((prev) => ({
					...prev,
					bulkSelected: [],
				}));
			} else toast.error(t('common.mail.failedToMarkAsRead'));
		});
	});

	useHotKey('Control+Shift+i', () => {
		markAsRead({ ids: mail.bulkSelected }).then((response) => {
			if (response.success) {
				toast.success(t('common.mail.markedAsRead'));
				setMail((prev) => ({
					...prev,
					bulkSelected: [],
				}));
			} else toast.error(t('common.mail.failedToMarkAsRead'));
		});
	});

	useHotKey('Meta+a', (event) => {
		event?.preventDefault();
		selectAll();
	});

	useHotKey('Control+a', (event) => {
		event?.preventDefault();
		selectAll();
	});

	useHotKey('Meta+n', (event) => {
		event?.preventDefault();
		selectAll();
	});

	useHotKey('Control+n', (event) => {
		event?.preventDefault();
		selectAll();
	});

	const getSelectMode = useCallback((): MailSelectMode => {
		if (isKeyPressed('Control') || isKeyPressed('Meta')) {
			return 'mass';
		}
		if (isKeyPressed('Shift')) {
			return 'range';
		}
		if (isKeyPressed('Alt') && isKeyPressed('Shift')) {
			return 'selectAllBelow';
		}
		return 'single';
	}, [isKeyPressed]);

	const handleMailClick = useCallback(
		(message: InitialThread) => () => {
			const selectMode = getSelectMode();

			if (selectMode === 'mass') {
				const updatedBulkSelected = mail.bulkSelected.includes(message.id)
					? mail.bulkSelected.filter((id) => id !== message.id)
					: [...mail.bulkSelected, message.id];

				setMail({ ...mail, bulkSelected: updatedBulkSelected });
				return;
			}

			if (selectMode === 'range') {
				const lastSelectedItem =
					mail.bulkSelected[mail.bulkSelected.length - 1] ?? mail.selected ?? message.id;

				const mailsIndex = items.map((m) => m.id);
				const startIdx = mailsIndex.indexOf(lastSelectedItem);
				const endIdx = mailsIndex.indexOf(message.id);

				if (startIdx !== -1 && endIdx !== -1) {
					const selectedRange = mailsIndex.slice(
						Math.min(startIdx, endIdx),
						Math.max(startIdx, endIdx) + 1,
					);

					setMail({ ...mail, bulkSelected: selectedRange });
				}
				return;
			}

			if (selectMode === 'selectAllBelow') {
				const mailsIndex = items.map((m) => m.id);
				const startIdx = mailsIndex.indexOf(message.id);

				if (startIdx !== -1) {
					const selectedRange = mailsIndex.slice(startIdx);

					setMail({ ...mail, bulkSelected: selectedRange });
				}
				return;
			}

			if (mail.selected === message.threadId || mail.selected === message.id) {
				setMail({
					selected: null,
					bulkSelected: [],
				});
			} else {
				setMail({
					...mail,
					selected: message.threadId ?? message.id,
					bulkSelected: [],
				});
			}
			if (message.unread) {
				return markAsRead({ ids: [message.id] })
					.then(() => mutate())
					.catch(console.error);
			}
		},
		[mail, setMail, items, getSelectMode],
	);

	const isEmpty = items.length === 0;
	const isFiltering = searchValue.value.trim().length > 0;

	if (isEmpty && session) {
		if (isFiltering) {
			return <EmptyState folder="search" className="min-h-[90vh] md:min-h-[90vh]" />;
		}
		return <EmptyState folder={folder as FolderType} className="min-h-[90vh] md:min-h-[90vh]" />;
	}

	const rowRenderer = useCallback(
		//TODO: Add proper typing
		// @ts-expect-error
		(props) => (
			<Thread
				onClick={handleMailClick}
				selectMode={getSelectMode()}
				isCompact={isCompact}
				sessionData={sessionData}
				message={props.data}
				{...props}
			/>
		),
		[handleMailClick, getSelectMode, isCompact, sessionData],
	);

	return (
		<>
			<div ref={parentRef} className={cn('h-full w-full', getSelectMode() === 'range' && 'select-none')}>
				<Virtuoso
					ref={scrollRef}
					style={{ height: '100%' }}
					totalCount={items.length}
					itemContent={(index: number, data: InitialThread) => rowRenderer({ index, data })}
					endReached={handleScroll}
					data={items}
					className="hide-scrollbar"
				/>
			</div>
			<div className="w-full pt-4 text-center">
				{isLoading || isValidating ? (
					<div className="text-center">
						<div className="mx-auto h-4 w-4 animate-spin rounded-full border-2 border-neutral-900 border-t-transparent dark:border-white dark:border-t-transparent" />
					</div>
				) : (
					<div className="h-4" />
				)}
			</div>
		</>
	);
});
>>>>>>> cd1f6d2b

const MailLabels = memo(
	({ labels }: { labels: string[] }) => {
		const t = useTranslations();

		if (!labels.length) return null;

		const visibleLabels = labels.filter(
			(label) => !['unread', 'inbox'].includes(label.toLowerCase()),
		);

		if (!visibleLabels.length) return null;

		return (
			<div className={cn('flex select-none items-center gap-1')}>
				{visibleLabels.map((label) => {
					const style = getDefaultBadgeStyle(label);
					if (label.toLowerCase() === 'notes') {
						return (
							<Tooltip key={label}>
								<TooltipTrigger asChild>
									<Badge className="rounded-md bg-amber-100 p-1 text-amber-700 hover:bg-amber-200 dark:bg-amber-900/30 dark:text-amber-400">
										{getLabelIcon(label)}
									</Badge>
								</TooltipTrigger>
								<TooltipContent className="px-1 py-0 text-xs">
									{t('common.notes.title')}
								</TooltipContent>
							</Tooltip>
						);
					}

					// Skip rendering if style is "secondary" (default case)
					if (style === 'secondary') return null;

					const normalizedLabel = getNormalizedLabelKey(label);

					let labelContent;
					switch (normalizedLabel) {
						case 'primary':
							labelContent = t('common.mailCategories.primary');
							break;
						case 'important':
							labelContent = t('common.mailCategories.important');
							break;
						case 'personal':
							labelContent = t('common.mailCategories.personal');
							break;
						case 'updates':
							labelContent = t('common.mailCategories.updates');
							break;
						case 'promotions':
							labelContent = t('common.mailCategories.promotions');
							break;
						case 'social':
							labelContent = t('common.mailCategories.social');
							break;
						default:
							labelContent = capitalize(normalizedLabel);
					}

					return (
						<Tooltip key={label}>
							<TooltipTrigger asChild>
								<Badge className="rounded-md p-1" variant={style}>
									{getLabelIcon(label)}
								</Badge>
							</TooltipTrigger>
							<TooltipContent className="px-1 py-0 text-xs" variant={style}>
								{capitalize(label.replace(/^category_/i, ''))}
							</TooltipContent>
						</Tooltip>
					);
				})}
			</div>
		);
	},
	(prev, next) => {
		return JSON.stringify(prev.labels) === JSON.stringify(next.labels);
	},
);
MailLabels.displayName = 'MailLabels';

function getNormalizedLabelKey(label: string) {
	const normalizedLabel = label.toLowerCase().replace(/^category_/i, '');
	return normalizedLabel;
}

function capitalize(str: string) {
	return str.substring(0, 1).toUpperCase() + str.substring(1).toLowerCase();
}

function getLabelIcon(label: string) {
	const normalizedLabel = label.toLowerCase().replace(/^category_/i, '');

	switch (normalizedLabel) {
		case 'important':
			return <AlertTriangle className="h-3 w-3" />;
		case 'promotions':
			return <Tag className="h-3 w-3 rotate-90" />;
		case 'personal':
			return <User className="h-3 w-3" />;
		case 'updates':
			return <Bell className="h-3 w-3" />;
		case 'work':
			return <Briefcase className="h-3 w-3" />;
		case 'forums':
			return <Users className="h-3 w-3" />;
		case 'notes':
			return <StickyNote className="h-3 w-3" />;
		default:
			return null;
	}
}

function getDefaultBadgeStyle(label: string): ComponentProps<typeof Badge>['variant'] {
	const normalizedLabel = label.toLowerCase().replace(/^category_/i, '');

	switch (normalizedLabel) {
		case 'important':
			return 'important';
		case 'promotions':
			return 'promotions';
		case 'personal':
			return 'personal';
		case 'updates':
			return 'updates';
		case 'work':
			return 'default';
		case 'forums':
			return 'forums';
		case 'notes':
			return 'secondary';
		default:
			return 'secondary';
	}
}<|MERGE_RESOLUTION|>--- conflicted
+++ resolved
@@ -15,13 +15,13 @@
 import { EmptyState, type FolderType } from '@/components/mail/empty-state';
 import { preloadThread, useThreads } from '@/hooks/use-threads';
 import { cn, defaultPageSize, formatDate } from '@/lib/utils';
+import { useHotKey, useKeyState } from '@/hooks/use-hot-key';
 import { useSearchValue } from '@/hooks/use-search-value';
 import { markAsRead, markAsUnread } from '@/actions/mail';
 import { useFormatter, useTranslations } from 'next-intl';
 import { ScrollArea } from '@/components/ui/scroll-area';
 import { useMail } from '@/components/mail/use-mail';
 import type { VirtuosoHandle } from 'react-virtuoso';
-import { useHotKey, useKeyState } from '@/hooks/use-hot-key';
 import { useSession } from '@/lib/auth-client';
 import { Badge } from '@/components/ui/badge';
 import { useNotes } from '@/hooks/use-notes';
@@ -53,135 +53,6 @@
 };
 
 const Thread = memo(
-<<<<<<< HEAD
-  ({ message, selectMode, demo, onClick, sessionData }: ConditionalThreadProps) => {
-    const [mail] = useMail();
-    // const { data: session } = useSession();
-    const hoverTimeoutRef = useRef<ReturnType<typeof setTimeout> | undefined>(undefined);
-    const isHovering = useRef<boolean>(false);
-    const hasPrefetched = useRef<boolean>(false);
-    const [searchValue] = useSearchValue();
-
-    const isMailSelected = message.id === mail.selected;
-    const isMailBulkSelected = mail.bulkSelected.includes(message.id);
-    const handleMouseEnter = () => {
-      if (demo) return;
-      isHovering.current = true;
-
-      // Prefetch only in single select mode
-      if (selectMode === "single" && sessionData?.userId && !hasPrefetched.current) {
-        // Clear any existing timeout
-        if (hoverTimeoutRef.current) {
-          clearTimeout(hoverTimeoutRef.current);
-        }
-
-        // Set new timeout for prefetch
-        hoverTimeoutRef.current = setTimeout(() => {
-          if (isHovering.current) {
-            const messageId = message.threadId ?? message.id;
-            // Only prefetch if still hovering and hasn't been prefetched
-            console.log(
-              `🕒 Hover threshold reached for email ${messageId}, initiating prefetch...`,
-            );
-            preloadThread(sessionData.userId, messageId, sessionData.connectionId!);
-            hasPrefetched.current = true;
-          }
-        }, HOVER_DELAY);
-      }
-    };
-
-    const handleMouseLeave = () => {
-      isHovering.current = false;
-      if (hoverTimeoutRef.current) {
-        clearTimeout(hoverTimeoutRef.current);
-      }
-    };
-
-    // Reset prefetch flag when message changes
-    useEffect(() => {
-      hasPrefetched.current = false;
-    }, [message.id]);
-
-    // Cleanup timeout on unmount
-    useEffect(() => {
-      return () => {
-        if (hoverTimeoutRef.current) {
-          clearTimeout(hoverTimeoutRef.current);
-        }
-      };
-    }, []);
-
-    return (
-      <div
-        onClick={onClick ? onClick(message) : undefined}
-        onMouseEnter={handleMouseEnter}
-        onMouseLeave={handleMouseLeave}
-        key={message.id}
-        className={cn(
-          "hover:bg-offsetLight hover:bg-primary/5 group relative flex cursor-pointer flex-col items-start overflow-clip rounded-lg border border-transparent px-4 py-3 text-left text-sm transition-all hover:opacity-100",
-          !message.unread && "opacity-50",
-          (isMailSelected || isMailBulkSelected) && "border-border bg-primary/5 opacity-100",
-        )}
-      >
-        <div
-          className={cn(
-            "bg-primary absolute inset-y-0 left-0 w-1 -translate-x-2 transition-transform ease-out",
-            isMailBulkSelected && "translate-x-0",
-          )}
-        />
-        <div className="flex w-full items-center justify-between">
-          <div className="flex items-center gap-1">
-            <p
-              className={cn(
-                message.unread ? "font-bold" : "font-medium",
-                "text-md flex items-baseline gap-1 group-hover:opacity-100",
-              )}
-            >
-              <span className={cn(mail.selected && "max-w-[120px] truncate")}>
-                {highlightText(message.sender.name, searchValue.highlight)}
-              </span>{" "}
-              {message.unread ? <span className="size-2 rounded bg-[#006FFE]" /> : null}
-            </p>
-            <MailLabels labels={message.tags} />
-            <div className="flex items-center gap-1">
-              {message.totalReplies > 1 ? (
-                <Tooltip>
-                  <TooltipTrigger asChild>
-                    <span className="rounded-md border border-dotted px-[5px] py-[1px] text-xs opacity-70">
-                      {message.totalReplies}
-                    </span>
-                  </TooltipTrigger>
-                  <TooltipContent className="px-1 py-0 text-xs">
-                    {message.totalReplies} Replies
-                  </TooltipContent>
-                </Tooltip>
-              ) : null}
-            </div>
-          </div>
-          {message.receivedOn ? (
-            <p
-              className={cn(
-                "text-xs font-normal opacity-70 transition-opacity group-hover:opacity-100",
-                isMailSelected && "opacity-100",
-              )}
-            >
-              {formatDate(message.receivedOn.split(".")[0] || "")}
-            </p>
-          ) : null}
-        </div>
-        <p
-          className={cn(
-            "mt-1 line-clamp-1 text-xs opacity-70 transition-opacity",
-            mail.selected ? "line-clamp-1" : "line-clamp-2",
-            isMailSelected && "opacity-100",
-          )}
-        >
-          {highlightText(message.subject, searchValue.highlight)}
-        </p>
-      </div>
-    );
-  },
-=======
 	({ message, selectMode, demo, onClick, sessionData }: ConditionalThreadProps) => {
 		const [mail] = useMail();
 		const { hasNotes } = demo ? { hasNotes: () => false } : useNotes();
@@ -330,7 +201,6 @@
 			</div>
 		);
 	},
->>>>>>> cd1f6d2b
 );
 
 Thread.displayName = 'Thread';
@@ -349,352 +219,6 @@
 	);
 }
 
-<<<<<<< HEAD
-export function MailList({ isCompact }: MailListProps) {
-  const { folder } = useParams<{ folder: string }>();
-  const [mail, setMail] = useMail();
-  const { data: session } = useSession();
-
-  const sessionData = useMemo(
-    () => ({
-      userId: session?.user?.id ?? "",
-      connectionId: session?.connectionId ?? null,
-    }),
-    [session],
-  );
-
-  const [searchValue] = useSearchValue();
-
-  const {
-    data: { threads: items, nextPageToken },
-    mutate,
-    isValidating,
-    isLoading,
-    loadMore,
-  } = useThreads(folder, undefined, searchValue.value, defaultPageSize);
-
-  const parentRef = useRef<HTMLDivElement>(null);
-  const scrollRef = useRef<HTMLDivElement>(null);
-  const itemHeight = isCompact ? 64 : 96;
-
-  const virtualizer = useVirtualizer({
-    count: items.length,
-    getScrollElement: () => scrollRef.current,
-    estimateSize: useCallback(() => itemHeight, []),
-    gap: 6,
-  });
-
-  const virtualItems = virtualizer.getVirtualItems();
-
-  const handleScroll = useCallback(
-    async (e: React.UIEvent<HTMLDivElement>) => {
-      if (isLoading || isValidating) return;
-
-      const target = e.target as HTMLDivElement;
-      const { scrollTop, scrollHeight, clientHeight } = target;
-      const scrolledToBottom = scrollHeight - (scrollTop + clientHeight) < itemHeight * 2;
-
-      if (scrolledToBottom) {
-        console.log("Loading more items...");
-        await loadMore();
-      }
-    },
-    [isLoading, isValidating, nextPageToken, itemHeight],
-  );
-
-  const [massSelectMode, setMassSelectMode] = useState(false);
-  const [rangeSelectMode, setRangeSelectMode] = useState(false);
-  const [selectAllBelowMode, setSelectAllBelowMode] = useState(false);
-
-  const selectAll = useCallback(() => {
-    // If there are already items selected, deselect them all
-    if (mail.bulkSelected.length > 0) {
-      setMail((prev) => ({
-        ...prev,
-        bulkSelected: [],
-      }));
-      toast.success("Deselected all emails");
-    }
-    // Otherwise select all items
-    else if (items.length > 0) {
-      const allIds = items.map((item) => item.id);
-      setMail((prev) => ({
-        ...prev,
-        bulkSelected: allIds,
-      }));
-      toast.success(`Selected ${allIds.length} emails`);
-    } else {
-      toast.info("No emails to select");
-    }
-  }, [items, setMail, mail.bulkSelected]);
-
-  const resetSelectMode = () => {
-    setMassSelectMode(false);
-    setRangeSelectMode(false);
-    setSelectAllBelowMode(false);
-  };
-
-  useHotKey("Control", () => {
-    resetSelectMode();
-    setMassSelectMode(true);
-  });
-
-  useHotKey("Meta", () => {
-    resetSelectMode();
-    setMassSelectMode(true);
-  });
-
-  useHotKey("Shift", () => {
-    resetSelectMode();
-    setRangeSelectMode(true);
-  });
-
-  useHotKey("Alt+Shift", () => {
-    resetSelectMode();
-    setSelectAllBelowMode(true);
-  });
-
-  useHotKey("Meta+Shift+u", async () => {
-    resetSelectMode();
-    const res = await markAsUnread({ ids: mail.bulkSelected });
-    if (res.success) {
-      toast.success("Marked as unread");
-      setMail((prev) => ({
-        ...prev,
-        bulkSelected: [],
-      }));
-    } else toast.error("Failed to mark as unread");
-  });
-
-  useHotKey("Control+Shift+u", async () => {
-    resetSelectMode();
-    const res = await markAsUnread({ ids: mail.bulkSelected });
-    if (res.success) {
-      toast.success("Marked as unread");
-      setMail((prev) => ({
-        ...prev,
-        bulkSelected: [],
-      }));
-    } else toast.error("Failed to mark as unread");
-  });
-
-  useHotKey("Meta+Shift+i", async () => {
-    resetSelectMode();
-    const res = await markAsRead({ ids: mail.bulkSelected });
-    if (res.success) {
-      toast.success("Marked as read");
-      setMail((prev) => ({
-        ...prev,
-        bulkSelected: [],
-      }));
-    } else toast.error("Failed to mark as read");
-  });
-
-  useHotKey("Control+Shift+i", async () => {
-    resetSelectMode();
-    const res = await markAsRead({ ids: mail.bulkSelected });
-    if (res.success) {
-      toast.success("Marked as read");
-      setMail((prev) => ({
-        ...prev,
-        bulkSelected: [],
-      }));
-    } else toast.error("Failed to mark as read");
-  });
-
-  useHotKey("Meta+a", async (event) => {
-    // @ts-expect-error
-    event.preventDefault();
-    resetSelectMode();
-    selectAll();
-  });
-
-  useHotKey("Control+a", async (event) => {
-    // @ts-expect-error
-    event.preventDefault();
-    resetSelectMode();
-    selectAll();
-  });
-
-  useHotKey("Meta+n", async (event) => {
-    // @ts-expect-error
-    event.preventDefault();
-    resetSelectMode();
-    selectAll();
-  });
-
-  useHotKey("Control+n", async (event) => {
-    // @ts-expect-error
-    event.preventDefault();
-    resetSelectMode();
-    selectAll();
-  });
-
-  useEffect(() => {
-    const handleKeyUp = (e: KeyboardEvent) => {
-      if (e.key === "Control" || e.key === "Meta") {
-        setMassSelectMode(false);
-      }
-      if (e.key === "Shift") {
-        setRangeSelectMode(false);
-      }
-      if (e.key === "Alt") {
-        setSelectAllBelowMode(false);
-      }
-    };
-
-    const handleBlur = () => {
-      setMassSelectMode(false);
-      setRangeSelectMode(false);
-      setSelectAllBelowMode(false);
-    };
-
-    window.addEventListener("keyup", handleKeyUp);
-    window.addEventListener("blur", handleBlur);
-
-    return () => {
-      window.removeEventListener("keyup", handleKeyUp);
-      window.removeEventListener("blur", handleBlur);
-      setMassSelectMode(false);
-      setRangeSelectMode(false);
-      setSelectAllBelowMode(false);
-    };
-  }, []);
-
-  const selectMode: MailSelectMode = massSelectMode
-    ? "mass"
-    : rangeSelectMode
-      ? "range"
-      : selectAllBelowMode
-        ? "selectAllBelow"
-        : "single";
-
-  const handleMailClick = useCallback(
-    (message: InitialThread) => () => {
-      if (selectMode === "mass") {
-        const updatedBulkSelected = mail.bulkSelected.includes(message.id)
-          ? mail.bulkSelected.filter((id) => id !== message.id)
-          : [...mail.bulkSelected, message.id];
-
-        setMail({ ...mail, bulkSelected: updatedBulkSelected });
-        return;
-      }
-
-      if (selectMode === "range") {
-        const lastSelectedItem =
-          mail.bulkSelected[mail.bulkSelected.length - 1] ?? mail.selected ?? message.id;
-
-        const mailsIndex = items.map((m) => m.id);
-        const startIdx = mailsIndex.indexOf(lastSelectedItem);
-        const endIdx = mailsIndex.indexOf(message.id);
-
-        if (startIdx !== -1 && endIdx !== -1) {
-          const selectedRange = mailsIndex.slice(
-            Math.min(startIdx, endIdx),
-            Math.max(startIdx, endIdx) + 1,
-          );
-
-          setMail({ ...mail, bulkSelected: selectedRange });
-        }
-        return;
-      }
-
-      if (selectMode === "selectAllBelow") {
-        const mailsIndex = items.map((m) => m.id);
-        const startIdx = mailsIndex.indexOf(message.id);
-
-        if (startIdx !== -1) {
-          const selectedRange = mailsIndex.slice(startIdx);
-
-          setMail({ ...mail, bulkSelected: selectedRange });
-        }
-        return;
-      }
-
-      if (mail.selected === message.threadId || mail.selected === message.id) {
-        setMail({
-          selected: null,
-          bulkSelected: [],
-        });
-      } else {
-        setMail({
-          ...mail,
-          selected: message.threadId ?? message.id,
-          bulkSelected: [],
-        });
-      }
-      if (message.unread) {
-        return markAsRead({ ids: [message.id] })
-          .then(() => mutate() as any)
-          .catch(console.error);
-      }
-    },
-    [mail, setMail, selectMode],
-  );
-
-  const isEmpty = items.length === 0;
-  const isFiltering = searchValue.value.trim().length > 0;
-
-  if (isEmpty && session) {
-    if (isFiltering) {
-      return <EmptyState folder="search" className="min-h-[90vh] md:min-h-[90vh]" />;
-    }
-    return <EmptyState folder={folder as FolderType} className="min-h-[90vh] md:min-h-[90vh]" />;
-  }
-
-  return (
-    <ScrollArea
-      ref={scrollRef}
-      className="h-full pb-2"
-      type="scroll"
-      onScrollCapture={handleScroll}
-    >
-      <div
-        ref={parentRef}
-        className={cn("w-full", selectMode === "range" && "select-none")}
-        style={{
-          height: `${virtualizer.getTotalSize()}px`,
-          position: "relative",
-        }}
-      >
-        {virtualItems.map(({ index, key, start }) => {
-          const item = items[index];
-          return item ? (
-            <div
-              key={key}
-              style={{
-                position: "absolute",
-                transform: `translateY(${start ?? 0}px)`,
-                top: 0,
-                left: 0,
-                width: "100%",
-                padding: "8px",
-              }}
-            >
-              <Thread
-                onClick={handleMailClick}
-                message={item}
-                selectMode={selectMode}
-                isCompact={isCompact}
-                sessionData={sessionData}
-              />
-            </div>
-          ) : null;
-        })}
-      </div>
-      <div className="w-full pt-4 text-center">
-        {isLoading || isValidating ? (
-          <div className="text-center">
-            <div className="mx-auto h-4 w-4 animate-spin rounded-full border-2 border-neutral-900 border-t-transparent dark:border-white dark:border-t-transparent" />
-          </div>
-        ) : (
-          <div className="h-4" />
-        )}
-      </div>
-    </ScrollArea>
-  );
-}
-=======
 export const MailList = memo(({ isCompact }: MailListProps) => {
 	const { folder } = useParams<{ folder: string }>();
 	const [mail, setMail] = useMail();
@@ -925,7 +449,10 @@
 
 	return (
 		<>
-			<div ref={parentRef} className={cn('h-full w-full', getSelectMode() === 'range' && 'select-none')}>
+			<div
+				ref={parentRef}
+				className={cn('h-full w-full', getSelectMode() === 'range' && 'select-none')}
+			>
 				<Virtuoso
 					ref={scrollRef}
 					style={{ height: '100%' }}
@@ -948,7 +475,6 @@
 		</>
 	);
 });
->>>>>>> cd1f6d2b
 
 const MailLabels = memo(
 	({ labels }: { labels: string[] }) => {
