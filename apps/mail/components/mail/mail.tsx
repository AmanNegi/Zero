--- conflicted
+++ resolved
@@ -13,10 +13,10 @@
 import { SearchIcon } from "../icons/animated/search";
 import { useMail } from "@/components/mail/use-mail";
 import { SidebarToggle } from "../ui/sidebar-toggle";
+import type { MessageKey } from "@/config/navigation";
 import { Skeleton } from "@/components/ui/skeleton";
 import { cn, defaultPageSize } from "@/lib/utils";
 import { useThreads } from "@/hooks/use-threads";
-import { MessageKey } from "@/config/navigation";
 import { Button } from "@/components/ui/button";
 import { useHotKey } from "@/hooks/use-hot-key";
 import { useSession } from "@/lib/auth-client";
@@ -444,17 +444,6 @@
   initialCategory?: string;
 }) {
   const [, setSearchValue] = useSearchValue();
-<<<<<<< HEAD
-
-  // Initialize from localStorage with fallback to "Primary" or initialCategory
-  const [activeCategory, setActiveCategory] = useState(() => {
-    // Only run in browser environment
-    if (typeof window !== "undefined") {
-      return initialCategory || localStorage.getItem("mailActiveCategory") || "Primary";
-    }
-    return initialCategory || "Primary";
-  });
-=======
   const t = useTranslations();
 
   // Initialize with just the initialCategory or "Primary"
@@ -468,7 +457,6 @@
       setActiveCategory(savedCategory);
     }
   }, [initialCategory]);
->>>>>>> 55bb5e7e
 
   const containerRef = useRef<HTMLDivElement>(null);
   const activeTabElementRef = useRef<HTMLButtonElement>(null);
@@ -559,13 +547,9 @@
                   )}
                 >
                   {category.icon}
-<<<<<<< HEAD
-                  <span className={cn("hidden", !iconsOnly && "md:inline")}>{category.name}</span>
-=======
                   <span className={cn("hidden", !iconsOnly && "md:inline")}>
                     {t(category.name as MessageKey)}
                   </span>
->>>>>>> 55bb5e7e
                 </button>
               </TooltipTrigger>
               {iconsOnly && (
@@ -598,13 +582,9 @@
                 tabIndex={-1}
               >
                 {category.icon}
-<<<<<<< HEAD
-                <span className={cn("hidden", !iconsOnly && "md:inline")}>{category.name}</span>
-=======
                 <span className={cn("hidden", !iconsOnly && "md:inline")}>
                   {t(category.name as MessageKey)}
                 </span>
->>>>>>> 55bb5e7e
               </button>
             </li>
           ))}
