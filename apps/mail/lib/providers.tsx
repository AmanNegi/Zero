--- conflicted
+++ resolved
@@ -15,15 +15,9 @@
       <JotaiProvider>
         <NuqsAdapter>
           <NextThemesProvider {...props}>
-<<<<<<< HEAD
-            <EditorProvider>
-              <SidebarProvider>{children}</SidebarProvider>
-            </EditorProvider>
-=======
             <SidebarProvider>
               <PostHogProvider>{children}</PostHogProvider>
             </SidebarProvider>
->>>>>>> 22403422
           </NextThemesProvider>
         </NuqsAdapter>
       </JotaiProvider>
