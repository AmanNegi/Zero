--- conflicted
+++ resolved
@@ -78,7 +78,6 @@
 };
 
 export const fetcher = (url: string) => axios.get(url).then((res) => res.data);
-<<<<<<< HEAD
 
 export type FilterSuggestion = {
   filter: string;
@@ -96,6 +95,5 @@
   
   return value || '';
 };
-=======
+
 export const defaultPageSize = 20
->>>>>>> c8762e23
